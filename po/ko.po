# SPDX-License-Identifier: LGPL-2.1-or-later
#
# Korean translation for the systemd.
# Seong-ho Cho <shcho@gnome.org>, 2015, 2021.
# Dongsu Park <dongsu@endocode.com>, 2015.
# simmon <simmon@nplob.com>, 2021.
msgid ""
msgstr ""
"Project-Id-Version: systemd\n"
"Report-Msgid-Bugs-To: \n"
"POT-Creation-Date: 2021-01-08 17:48+0100\n"
<<<<<<< HEAD
"PO-Revision-Date: 2021-03-23 11:22+0900\n"
"Last-Translator: Seong-ho Cho <shcho@gnome.org>\n"
=======
"PO-Revision-Date: 2021-04-15 10:01+0000\n"
"Last-Translator: simmon <simmon@nplob.com>\n"
>>>>>>> 7df7ba45
"Language-Team: Korean <https://translate.fedoraproject.org/projects/systemd/"
"master/ko/>\n"
"Language: ko\n"
"MIME-Version: 1.0\n"
"Content-Type: text/plain; charset=UTF-8\n"
"Content-Transfer-Encoding: 8bit\n"
"Plural-Forms: nplurals=1; plural=0;\n"
<<<<<<< HEAD
"X-Generator: Poedit 2.0.6\n"
=======
"X-Generator: Weblate 4.5.3\n"
>>>>>>> 7df7ba45
"X-Poedit-SourceCharset: UTF-8\n"

#: src/core/org.freedesktop.systemd1.policy.in:22
msgid "Send passphrase back to system"
msgstr "시스템에 암호문 보내기"

#: src/core/org.freedesktop.systemd1.policy.in:23
msgid ""
"Authentication is required to send the entered passphrase back to the system."
msgstr "시스템에 입력한 암호를 보내려면 인증이 필요합니다."

#: src/core/org.freedesktop.systemd1.policy.in:33
msgid "Manage system services or other units"
msgstr "시스템 서비스 또는 기타 유닛 관리"

#: src/core/org.freedesktop.systemd1.policy.in:34
msgid "Authentication is required to manage system services or other units."
msgstr "시스템 서비스 또는 기타 유닛을 관리하려면 인증이 필요합니다."

#: src/core/org.freedesktop.systemd1.policy.in:43
msgid "Manage system service or unit files"
msgstr "시스템 서비스 또는 유닛 파일 관리"

#: src/core/org.freedesktop.systemd1.policy.in:44
msgid "Authentication is required to manage system service or unit files."
msgstr "시스템 서비스 또는 유닛 파일을 관리하려면 인증이 필요합니다."

#: src/core/org.freedesktop.systemd1.policy.in:54
msgid "Set or unset system and service manager environment variables"
msgstr "시스템 및 서비스 관리자 환경 변수 설정 또는 설정 해제"

#: src/core/org.freedesktop.systemd1.policy.in:55
msgid ""
"Authentication is required to set or unset system and service manager "
"environment variables."
msgstr "시스템 및 서비스 관리자 환경 변수를 설정하거나 설정 또는 해제하려면 인증이 필요합니다."

#: src/core/org.freedesktop.systemd1.policy.in:64
msgid "Reload the systemd state"
msgstr "systemd 상태 다시 불러오기"

#: src/core/org.freedesktop.systemd1.policy.in:65
msgid "Authentication is required to reload the systemd state."
msgstr "systemd 상태를 다시 불러오려면 인증이 필요합니다."

#: src/home/org.freedesktop.home1.policy:13
msgid "Create a home area"
msgstr "홈 영역 생성"

#: src/home/org.freedesktop.home1.policy:14
msgid "Authentication is required to create a user's home area."
msgstr "사용자 홈 영역을 만드려면 인증이 필요합니다."

#: src/home/org.freedesktop.home1.policy:23
msgid "Remove a home area"
msgstr "홈 영역 제거"

#: src/home/org.freedesktop.home1.policy:24
msgid "Authentication is required to remove a user's home area."
msgstr "사용자 홈 영역을 제거하려면 인증이 필요합니다."

#: src/home/org.freedesktop.home1.policy:33
msgid "Check credentials of a home area"
msgstr "홈 영역 자격증명 확인"

#: src/home/org.freedesktop.home1.policy:34
msgid ""
"Authentication is required to check credentials against a user's home area."
msgstr "사용자 홈 영역의 자격 증명을 확인하려면 인증이 필요합니다."

#: src/home/org.freedesktop.home1.policy:43
msgid "Update a home area"
msgstr "홈 영역을 최신화"

#: src/home/org.freedesktop.home1.policy:44
msgid "Authentication is required to update a user's home area."
msgstr "사용자 홈 영역을 최신화 하려면 인증이 필요합니다."

#: src/home/org.freedesktop.home1.policy:53
msgid "Resize a home area"
msgstr "홈 영역을 조정"

#: src/home/org.freedesktop.home1.policy:54
msgid "Authentication is required to resize a user's home area."
msgstr "사용자 홈 영역을 조정하려면 인증이 필요합니다."

#: src/home/org.freedesktop.home1.policy:63
msgid "Change password of a home area"
msgstr "홈 영역 암호 변경"

#: src/home/org.freedesktop.home1.policy:64
msgid ""
"Authentication is required to change the password of a user's home area."
msgstr "사용자 홈 영역의 암호를 바꾸려면 인증이 필요합니다."

#: src/hostname/org.freedesktop.hostname1.policy:20
msgid "Set hostname"
msgstr "호스트 이름 설정"

#: src/hostname/org.freedesktop.hostname1.policy:21
msgid "Authentication is required to set the local hostname."
msgstr "로컬 호스트 이름을 설정하려면 인증이 필요합니다."

#: src/hostname/org.freedesktop.hostname1.policy:30
msgid "Set static hostname"
msgstr "정적 호스트 이름 설정"

#: src/hostname/org.freedesktop.hostname1.policy:31
msgid ""
"Authentication is required to set the statically configured local hostname, "
"as well as the pretty hostname."
<<<<<<< HEAD
msgstr ""
"호스트 이름 형식의 로컬 호스트 이름을 정적으로 설정하려면 인증이 필요합니다."
=======
msgstr "로컬호스트 이름을 지정 호스트이름 처럼 정적으로 설정하려면 인증이 필요합니다."
>>>>>>> 7df7ba45

#: src/hostname/org.freedesktop.hostname1.policy:41
msgid "Set machine information"
msgstr "머신 정보 설정"

#: src/hostname/org.freedesktop.hostname1.policy:42
msgid "Authentication is required to set local machine information."
msgstr "로컬 머신 정보를 설정하려면 인증이 필요합니다."

#: src/hostname/org.freedesktop.hostname1.policy:51
msgid "Get product UUID"
msgstr "제품 UUID 가져오기"

#: src/hostname/org.freedesktop.hostname1.policy:52
msgid "Authentication is required to get product UUID."
msgstr "제품 UUID를 가져오려면 인증이 필요합니다."

#: src/import/org.freedesktop.import1.policy:22
msgid "Import a VM or container image"
msgstr "VM 또는 컨테이너의 이미지 가져오기"

#: src/import/org.freedesktop.import1.policy:23
msgid "Authentication is required to import a VM or container image"
msgstr "VM 또는 컨테이너의 이미지를 가져오려면 인증이 필요합니다"

#: src/import/org.freedesktop.import1.policy:32
msgid "Export a VM or container image"
msgstr "가상 머신 또는 컨테이너의 이미지 내보내기"

#: src/import/org.freedesktop.import1.policy:33
msgid "Authentication is required to export a VM or container image"
msgstr "가상 머신 또는 컨테이너의 이미지를 내보내려면 인증이 필요합니다"

#: src/import/org.freedesktop.import1.policy:42
msgid "Download a VM or container image"
msgstr "가상 머신 또는 컨테이너 이미지 다운로드"

#: src/import/org.freedesktop.import1.policy:43
msgid "Authentication is required to download a VM or container image"
msgstr "가상 머신 또는 컨테이너 이미지를 다운로드하려면 인증이 필요합니다"

#: src/locale/org.freedesktop.locale1.policy:22
msgid "Set system locale"
msgstr "시스템 로캘 설정"

#: src/locale/org.freedesktop.locale1.policy:23
msgid "Authentication is required to set the system locale."
msgstr "시스템 로캘을 설정하려면 인증이 필요합니다."

#: src/locale/org.freedesktop.locale1.policy:33
msgid "Set system keyboard settings"
msgstr "시스템 키보드 설정"

#: src/locale/org.freedesktop.locale1.policy:34
msgid "Authentication is required to set the system keyboard settings."
msgstr "시스템 키보드를 설정하려면 인증이 필요합니다."

#: src/login/org.freedesktop.login1.policy:22
msgid "Allow applications to inhibit system shutdown"
msgstr "프로그램의 시스템 전원 끄기 방지 요청 허용"

#: src/login/org.freedesktop.login1.policy:23
msgid ""
"Authentication is required for an application to inhibit system shutdown."
msgstr "프로그램의 시스템 전원 끄기 방지 요청을 허용하려면 인증이 필요합니다."

#: src/login/org.freedesktop.login1.policy:33
msgid "Allow applications to delay system shutdown"
msgstr "프로그램의 시스템 전원 끄기 지연 허용"

#: src/login/org.freedesktop.login1.policy:34
msgid "Authentication is required for an application to delay system shutdown."
msgstr "프로그램의 시스템 전원 끄기 지연 동작을 허용하려면 인증이 필요합니다."

#: src/login/org.freedesktop.login1.policy:44
msgid "Allow applications to inhibit system sleep"
msgstr "프로그램의 시스템 대기 상태 진입 방지 요청 허용"

#: src/login/org.freedesktop.login1.policy:45
msgid "Authentication is required for an application to inhibit system sleep."
msgstr ""
"프로그램의 시스템 대기 상태 진입 방지 요청을 허용하려면 인증이 필요합니다."

#: src/login/org.freedesktop.login1.policy:55
msgid "Allow applications to delay system sleep"
msgstr "프로그램의 시스템 대기 상태 진입 지연 허용"

#: src/login/org.freedesktop.login1.policy:56
msgid "Authentication is required for an application to delay system sleep."
msgstr ""
"프로그램의 시스템 대기 상태 진입 지연 동작을 허용하려면 인증이 필요합니다."

#: src/login/org.freedesktop.login1.policy:65
msgid "Allow applications to inhibit automatic system suspend"
msgstr "프로그램의 시스템 자동 절전 상태 진입 방지 요청 허용"

#: src/login/org.freedesktop.login1.policy:66
msgid ""
"Authentication is required for an application to inhibit automatic system "
"suspend."
msgstr ""
"프로그램의 시스템 자동 절전 상태 진입 방지 요청을 허용하려면 인증이 필요합니"
"다."

#: src/login/org.freedesktop.login1.policy:75
msgid "Allow applications to inhibit system handling of the power key"
msgstr "프로그램의 시스템 전원 키 처리 방지 요청 허용"

#: src/login/org.freedesktop.login1.policy:76
msgid ""
"Authentication is required for an application to inhibit system handling of "
"the power key."
msgstr ""
"프로그램의 시스템 전원 키 처리 방지 요청을 허용하려면 인증이 필요합니다."

#: src/login/org.freedesktop.login1.policy:86
msgid "Allow applications to inhibit system handling of the suspend key"
msgstr "프로그램의 시스템 절전 키 처리 방지 요청 허용"

#: src/login/org.freedesktop.login1.policy:87
msgid ""
"Authentication is required for an application to inhibit system handling of "
"the suspend key."
msgstr ""
"프로그램의 시스템 절전 키 처리 방지 요청을 허용하려면 인증이 필요합니다."

#: src/login/org.freedesktop.login1.policy:97
msgid "Allow applications to inhibit system handling of the hibernate key"
msgstr "프로그램의 시스템 최대 절전 키 처리 방지 요청 허용"

#: src/login/org.freedesktop.login1.policy:98
msgid ""
"Authentication is required for an application to inhibit system handling of "
"the hibernate key."
msgstr ""
"프로그램의 시스템 최대 절전 키 처리 방지 요청을 허용하려면 인증이 필요합니다."

#: src/login/org.freedesktop.login1.policy:107
msgid "Allow applications to inhibit system handling of the lid switch"
msgstr "프로그램의 시스템 랩톱 덮개 스위치 처리 방지 요청 허용"

#: src/login/org.freedesktop.login1.policy:108
msgid ""
"Authentication is required for an application to inhibit system handling of "
"the lid switch."
msgstr ""
"프로그램의 시스템 랩톱 덮개 스위치 처리 방지 요청을 허용하려면 인증이 필요합"
"니다."

#: src/login/org.freedesktop.login1.policy:117
msgid "Allow applications to inhibit system handling of the reboot key"
msgstr "프로그램의 재부팅 키 시스템 동작 방지 허용"

#: src/login/org.freedesktop.login1.policy:118
msgid ""
"Authentication is required for an application to inhibit system handling of "
"the reboot key."
msgstr "프로그램의 재부팅 키 시스템 동작 방지를 허용하려면 인증이 필요합니다."

#: src/login/org.freedesktop.login1.policy:128
msgid "Allow non-logged-in user to run programs"
msgstr "비 로그인 사용자 프로그램 실행 허용"

#: src/login/org.freedesktop.login1.policy:129
msgid "Explicit request is required to run programs as a non-logged-in user."
msgstr "비 로그인 사용자에게 프로그램 실행하려면 명시적 요청이 필요합니다."

#: src/login/org.freedesktop.login1.policy:138
msgid "Allow non-logged-in users to run programs"
msgstr "비 로그인 사용자 프로그램 실행 허용"

#: src/login/org.freedesktop.login1.policy:139
msgid "Authentication is required to run programs as a non-logged-in user."
msgstr "비 로그인 사용자에게 프로그램 실행을 허용하려면 인증이 필요합니다."

#: src/login/org.freedesktop.login1.policy:148
msgid "Allow attaching devices to seats"
msgstr "시트에 장치 부착 허용"

#: src/login/org.freedesktop.login1.policy:149
msgid "Authentication is required to attach a device to a seat."
msgstr "시트에 장치 부착을 허용하려면 인증이 필요합니다."

#: src/login/org.freedesktop.login1.policy:159
msgid "Flush device to seat attachments"
msgstr "시트로부터 장치 해제 허용"

#: src/login/org.freedesktop.login1.policy:160
msgid "Authentication is required to reset how devices are attached to seats."
msgstr "시트에 붙인 장치 상태를 초기화하려면 인증이 필요합니다."

#: src/login/org.freedesktop.login1.policy:169
msgid "Power off the system"
msgstr "시스템 끄기"

#: src/login/org.freedesktop.login1.policy:170
msgid "Authentication is required to power off the system."
msgstr "시스템을 끄려면 인증이 필요합니다."

#: src/login/org.freedesktop.login1.policy:180
msgid "Power off the system while other users are logged in"
msgstr "다른 사용자가 로그인 했을 때 시스템 끄기"

#: src/login/org.freedesktop.login1.policy:181
msgid ""
"Authentication is required to power off the system while other users are "
"logged in."
msgstr "다른 사용자가 로그인 했을 때 시스템 전원을 끄려면 인증이 필요합니다."

#: src/login/org.freedesktop.login1.policy:191
msgid "Power off the system while an application is inhibiting this"
msgstr "프로그램이 시스템을 끄지 못하게 요청할 때 시스템 전원 끄기"

#: src/login/org.freedesktop.login1.policy:192
msgid ""
"Authentication is required to power off the system while an application is "
"inhibiting this."
msgstr ""
"프로그램이 시스템을 끄지 못하게 요청할 때 시스템 전원을 끄려면 인증이 필요합"
"니다."

#: src/login/org.freedesktop.login1.policy:202
msgid "Reboot the system"
msgstr "시스템 다시 시작"

#: src/login/org.freedesktop.login1.policy:203
msgid "Authentication is required to reboot the system."
msgstr "시스템을 다시 시작하려면 인증이 필요합니다."

#: src/login/org.freedesktop.login1.policy:213
msgid "Reboot the system while other users are logged in"
msgstr "다른 사용자가 로그인 했을 때 시스템 다시 시작"

#: src/login/org.freedesktop.login1.policy:214
msgid ""
"Authentication is required to reboot the system while other users are logged "
"in."
msgstr ""
"다른 사용자가 로그인 했을 때 시스템을 다시 시작하려면 인증이 필요합니다."

#: src/login/org.freedesktop.login1.policy:224
msgid "Reboot the system while an application is inhibiting this"
msgstr "프로그램이 시스템을 다시 시작하지 못하게 요청할 때 시스템 다시 시작"

#: src/login/org.freedesktop.login1.policy:225
msgid ""
"Authentication is required to reboot the system while an application is "
"inhibiting this."
msgstr ""
"프로그램이 시스템을 다시 시작하지 못하게 요청할 때 시스템을 다시 시작하려면 "
"인증이 필요합니다."

#: src/login/org.freedesktop.login1.policy:235
msgid "Halt the system"
msgstr "시스템 정지 진입"

#: src/login/org.freedesktop.login1.policy:236
msgid "Authentication is required to halt the system."
msgstr "시스템을 정지 상태로 놓으려면 인증이 필요합니다."

#: src/login/org.freedesktop.login1.policy:246
msgid "Halt the system while other users are logged in"
msgstr "다른 사용자가 로그인 했을 때 시스템이 정지 상태진입"

#: src/login/org.freedesktop.login1.policy:247
msgid ""
"Authentication is required to halt the system while other users are logged "
"in."
msgstr ""
"다른 사용자가 로그인 했을 때 시스템을 정지 상태로 놓으려면 인증이 필요합니다."

#: src/login/org.freedesktop.login1.policy:257
msgid "Halt the system while an application is inhibiting this"
msgstr "프로그램에서 전원 끄기를 막을 때 시스템 전원 끄기"

#: src/login/org.freedesktop.login1.policy:258
msgid ""
"Authentication is required to halt the system while an application is "
"inhibiting this."
msgstr ""
"프로그램에서 전원 끄기를 막을 때 시스템 전원을 끄려면 인증이 필요합니다."

#: src/login/org.freedesktop.login1.policy:268
msgid "Suspend the system"
msgstr "시스템 절전 상태 진입"

#: src/login/org.freedesktop.login1.policy:269
msgid "Authentication is required to suspend the system."
msgstr "시스템을 절전 상태로 놓으려면 인증이 필요합니다."

#: src/login/org.freedesktop.login1.policy:278
msgid "Suspend the system while other users are logged in"
msgstr "다른 사용자가 로그인 했을 때 시스템 절전 상태 진입"

#: src/login/org.freedesktop.login1.policy:279
msgid ""
"Authentication is required to suspend the system while other users are "
"logged in."
msgstr ""
"다른 사용자가 로그인 했을 때 시스템을 절전 상태로 놓으려면 인증이 필요합니다."

#: src/login/org.freedesktop.login1.policy:289
msgid "Suspend the system while an application is inhibiting this"
msgstr "프로그램에서 대기 모드 진입을 막을 때 시스템 대기 상태 진입"

#: src/login/org.freedesktop.login1.policy:290
msgid ""
"Authentication is required to suspend the system while an application is "
"inhibiting this."
msgstr ""
"프로그램에서 대기 모드 진입을 막을 때 시스템을 대기 상태로 설정하려면 인증이 "
"필요합니다."

#: src/login/org.freedesktop.login1.policy:300
msgid "Hibernate the system"
msgstr "시스템 최대 절전 상태 진입"

#: src/login/org.freedesktop.login1.policy:301
msgid "Authentication is required to hibernate the system."
msgstr "시스템을 최대 절전 상태로 놓으려면 인증이 필요합니다."

#: src/login/org.freedesktop.login1.policy:310
msgid "Hibernate the system while other users are logged in"
msgstr "다른 사용자가 로그인 했을 때 시스템 최대 절전 상태 진입"

#: src/login/org.freedesktop.login1.policy:311
msgid ""
"Authentication is required to hibernate the system while other users are "
"logged in."
msgstr ""
"다른 사용자가 로그인 했을 때 시스템을 최대 절전 상태로 설정하려면 인증이 필요"
"합니다."

#: src/login/org.freedesktop.login1.policy:321
msgid "Hibernate the system while an application is inhibiting this"
msgstr ""
"프로그램에서 최대 절전 모드로의 진입을 막을 때 시스템 최대 절전 상태 진입"

#: src/login/org.freedesktop.login1.policy:322
msgid ""
"Authentication is required to hibernate the system while an application is "
"inhibiting this."
msgstr ""
"프로그램에서 최대 절전 모드로의 진입을 막을 때 시스템을 최대 절전 상태로 설정"
"하려면 인증이 필요합니다."

#: src/login/org.freedesktop.login1.policy:332
msgid "Manage active sessions, users and seats"
msgstr "활성 세션, 사용자, 시트 관리"

#: src/login/org.freedesktop.login1.policy:333
msgid "Authentication is required to manage active sessions, users and seats."
msgstr "활성 세션, 사용자 시트를 관리하려면 인증이 필요합니다."

#: src/login/org.freedesktop.login1.policy:342
msgid "Lock or unlock active sessions"
msgstr "활성 세션 잠금 또는 잠금 해제"

#: src/login/org.freedesktop.login1.policy:343
msgid "Authentication is required to lock or unlock active sessions."
msgstr "활성화 세션을 잠금 또는 잠금 해제하려면 인증이 필요합니다."

#: src/login/org.freedesktop.login1.policy:352
msgid "Set the reboot \"reason\" in the kernel"
msgstr "커널에서 재시작 \"사유\" 설정"

#: src/login/org.freedesktop.login1.policy:353
msgid "Authentication is required to set the reboot \"reason\" in the kernel."
msgstr "커널에서 재시작 \"사유\"를 설정하게 하려면 인증이 필요합니다."

#: src/login/org.freedesktop.login1.policy:363
msgid "Indicate to the firmware to boot to setup interface"
msgstr "설정 화면으로 부팅하도록 펌웨어에게 지시"

#: src/login/org.freedesktop.login1.policy:364
msgid ""
"Authentication is required to indicate to the firmware to boot to setup "
"interface."
msgstr "설정 화면으로 부팅하도록 펌웨어에게 지시하려면 인증이 필요합니다."

#: src/login/org.freedesktop.login1.policy:374
msgid "Indicate to the boot loader to boot to the boot loader menu"
msgstr "부트로더에 부팅할 부트로더 메뉴 표시"

#: src/login/org.freedesktop.login1.policy:375
msgid ""
"Authentication is required to indicate to the boot loader to boot to the "
"boot loader menu."
msgstr "부트로더 메뉴에 부팅할 부트로더를 나타내려면 인증이 필요합니다."

#: src/login/org.freedesktop.login1.policy:385
msgid "Indicate to the boot loader to boot a specific entry"
msgstr "부팅할 특정 항목을 부트로더에 표시"

#: src/login/org.freedesktop.login1.policy:386
msgid ""
"Authentication is required to indicate to the boot loader to boot into a "
"specific boot loader entry."
msgstr "부팅할 특정 항목을 부트로더에 표시하려면 인증이 필요합니다."

#: src/login/org.freedesktop.login1.policy:396
msgid "Set a wall message"
msgstr "wall 메시지 설정"

#: src/login/org.freedesktop.login1.policy:397
msgid "Authentication is required to set a wall message"
msgstr "모든 사용자에게 작성할 wall 메시지를 설정하려면 인증이 필요합니다"

#: src/login/org.freedesktop.login1.policy:406
msgid "Change Session"
msgstr "세션 변경"

#: src/login/org.freedesktop.login1.policy:407
msgid "Authentication is required to change the virtual terminal."
msgstr "가상 터미널을 바꾸려면 인증이 필요합니다."

#: src/machine/org.freedesktop.machine1.policy:22
msgid "Log into a local container"
msgstr "로컬 컨테이너 로그인"

#: src/machine/org.freedesktop.machine1.policy:23
msgid "Authentication is required to log into a local container."
msgstr "로컬 컨테이너로 로그인하려면 인증이 필요합니다."

#: src/machine/org.freedesktop.machine1.policy:32
msgid "Log into the local host"
msgstr "로컬 호스트 로그인"

#: src/machine/org.freedesktop.machine1.policy:33
msgid "Authentication is required to log into the local host."
msgstr "로컬 호스트로 로그인하려면 인증이 필요합니다."

#: src/machine/org.freedesktop.machine1.policy:42
msgid "Acquire a shell in a local container"
msgstr "로컬 컨테이너의 쉘 획득"

#: src/machine/org.freedesktop.machine1.policy:43
msgid "Authentication is required to acquire a shell in a local container."
msgstr "로컬 컨테이너에서 쉘을 획득하려면 인증이 필요합니다."

#: src/machine/org.freedesktop.machine1.policy:53
msgid "Acquire a shell on the local host"
msgstr "로컬 호스트 쉘 획득"

#: src/machine/org.freedesktop.machine1.policy:54
msgid "Authentication is required to acquire a shell on the local host."
msgstr "로컬 호스트의 쉘을 획득하려면 인증이 필요합니다."

#: src/machine/org.freedesktop.machine1.policy:64
msgid "Acquire a pseudo TTY in a local container"
msgstr "로컬 컨테이너에서 유사 TTY 획득"

#: src/machine/org.freedesktop.machine1.policy:65
msgid ""
"Authentication is required to acquire a pseudo TTY in a local container."
msgstr "로컬 컨테이너에서 유사 TTY를 획득하려면 인증이 필요합니다."

#: src/machine/org.freedesktop.machine1.policy:74
msgid "Acquire a pseudo TTY on the local host"
msgstr "로컬 호스트에서 유사 TTY 획득"

#: src/machine/org.freedesktop.machine1.policy:75
msgid "Authentication is required to acquire a pseudo TTY on the local host."
msgstr "로컬 호스트에서 유사 TTY를 획득하려면 인증이 필요합니다."

#: src/machine/org.freedesktop.machine1.policy:84
msgid "Manage local virtual machines and containers"
msgstr "로컬 가상 머신 및 컨테이너 관리"

#: src/machine/org.freedesktop.machine1.policy:85
msgid ""
"Authentication is required to manage local virtual machines and containers."
msgstr "로컬 가상 머신 및 컨테이너를 관리하려면 인증이 필요합니다."

#: src/machine/org.freedesktop.machine1.policy:95
msgid "Manage local virtual machine and container images"
msgstr "로컬 가상 머신 및 컨테이너 이미지 관리"

#: src/machine/org.freedesktop.machine1.policy:96
msgid ""
"Authentication is required to manage local virtual machine and container "
"images."
msgstr "로컬 가상 머신 및 컨테이너 이미지를 관리하려면 인증이 필요합니다."

#: src/network/org.freedesktop.network1.policy:22
msgid "Set NTP servers"
msgstr "NTP 서버 설정"

#: src/network/org.freedesktop.network1.policy:23
msgid "Authentication is required to set NTP servers."
msgstr "NTP 서버 설정에 인증이 필요합니다."

#: src/network/org.freedesktop.network1.policy:33
#: src/resolve/org.freedesktop.resolve1.policy:44
msgid "Set DNS servers"
msgstr "DNS 서버 설정"

#: src/network/org.freedesktop.network1.policy:34
#: src/resolve/org.freedesktop.resolve1.policy:45
msgid "Authentication is required to set DNS servers."
msgstr "DNS 서버를 설정하려면 인증이 필요합니다."

#: src/network/org.freedesktop.network1.policy:44
#: src/resolve/org.freedesktop.resolve1.policy:55
msgid "Set domains"
msgstr "도메인 설정"

#: src/network/org.freedesktop.network1.policy:45
#: src/resolve/org.freedesktop.resolve1.policy:56
msgid "Authentication is required to set domains."
msgstr "도메인을 설정하려면 인증이 필요합니다."

#: src/network/org.freedesktop.network1.policy:55
#: src/resolve/org.freedesktop.resolve1.policy:66
msgid "Set default route"
msgstr "기본 라우트 설정"

#: src/network/org.freedesktop.network1.policy:56
#: src/resolve/org.freedesktop.resolve1.policy:67
msgid "Authentication is required to set default route."
msgstr "기본 라우트 설정하려면 인증이 필요합니다."

#: src/network/org.freedesktop.network1.policy:66
#: src/resolve/org.freedesktop.resolve1.policy:77
msgid "Enable/disable LLMNR"
msgstr "LLMNR 활성화/비활성화"

#: src/network/org.freedesktop.network1.policy:67
#: src/resolve/org.freedesktop.resolve1.policy:78
msgid "Authentication is required to enable or disable LLMNR."
msgstr "LLMNR을 활성화 또는 비활성화 하려면 인증이 필요합니다."

#: src/network/org.freedesktop.network1.policy:77
#: src/resolve/org.freedesktop.resolve1.policy:88
msgid "Enable/disable multicast DNS"
msgstr "멀티캐스트 DNS 활성화/비활성화"

#: src/network/org.freedesktop.network1.policy:78
#: src/resolve/org.freedesktop.resolve1.policy:89
msgid "Authentication is required to enable or disable multicast DNS."
msgstr "멀티캐스트 DNS 활성화 또는 비활성화하려면 인증이 필요합니다."

#: src/network/org.freedesktop.network1.policy:88
#: src/resolve/org.freedesktop.resolve1.policy:99
msgid "Enable/disable DNS over TLS"
msgstr "TLS를 통한 DNS 활성화/비활성화"

#: src/network/org.freedesktop.network1.policy:89
#: src/resolve/org.freedesktop.resolve1.policy:100
msgid "Authentication is required to enable or disable DNS over TLS."
msgstr "TLS를 통 DNS를 활성화 또는 비활성화하려면 인증이 필요합니다."

#: src/network/org.freedesktop.network1.policy:99
#: src/resolve/org.freedesktop.resolve1.policy:110
msgid "Enable/disable DNSSEC"
msgstr "DNSSEC 활성화/비활성화"

#: src/network/org.freedesktop.network1.policy:100
#: src/resolve/org.freedesktop.resolve1.policy:111
msgid "Authentication is required to enable or disable DNSSEC."
msgstr "DNSSEC를 활성화 또는 비활성화 하려면 인증이 필요합니다."

#: src/network/org.freedesktop.network1.policy:110
#: src/resolve/org.freedesktop.resolve1.policy:121
msgid "Set DNSSEC Negative Trust Anchors"
msgstr "DNSSEC 부정적인 신뢰 고정 설정"

#: src/network/org.freedesktop.network1.policy:111
#: src/resolve/org.freedesktop.resolve1.policy:122
msgid "Authentication is required to set DNSSEC Negative Trust Anchors."
msgstr "DNSSEC 부정적인 신뢰 고정을 설정하려면 인증이 필요합니다."

#: src/network/org.freedesktop.network1.policy:121
msgid "Revert NTP settings"
msgstr "NTP 설정 되돌리기"

#: src/network/org.freedesktop.network1.policy:122
msgid "Authentication is required to reset NTP settings."
msgstr "NTP 설정을 재시작하려면 인증이 필요합니다."

#: src/network/org.freedesktop.network1.policy:132
msgid "Revert DNS settings"
msgstr "DNS 설정 되돌리기"

#: src/network/org.freedesktop.network1.policy:133
msgid "Authentication is required to reset DNS settings."
msgstr "DNS 설정을 재시작하려면 인증이 필요합니다."

#: src/network/org.freedesktop.network1.policy:143
msgid "DHCP server sends force renew message"
msgstr "DHCP 서버에서 새 메시지 강제 전송"

#: src/network/org.freedesktop.network1.policy:144
msgid "Authentication is required to send force renew message."
msgstr "강제로 새 메시지를 보내려면 인증이 필요합니다."

#: src/network/org.freedesktop.network1.policy:154
msgid "Renew dynamic addresses"
msgstr "동적 주소 갱신"

#: src/network/org.freedesktop.network1.policy:155
msgid "Authentication is required to renew dynamic addresses."
msgstr "동적 주소를 새로 바꾸려면 인증이 필요합니다."

#: src/network/org.freedesktop.network1.policy:165
msgid "Reload network settings"
msgstr "네트워크 설정 새로 불러오기"

#: src/network/org.freedesktop.network1.policy:166
msgid "Authentication is required to reload network settings."
msgstr "네트워크 설정을 다시 불러오려면 인증이 필요합니다."

#: src/network/org.freedesktop.network1.policy:176
msgid "Reconfigure network interface"
msgstr "네트워크 인터페이스 재설정"

#: src/network/org.freedesktop.network1.policy:177
msgid "Authentication is required to reconfigure network interface."
msgstr "네트워크 연결 장치를 다시 설정하려면 인증이 필요합니다."

#: src/portable/org.freedesktop.portable1.policy:13
msgid "Inspect a portable service image"
msgstr "이동 서비스 이미지 검사"

#: src/portable/org.freedesktop.portable1.policy:14
msgid "Authentication is required to inspect a portable service image."
msgstr "이동형 서비스 이미지를 검사하려면 인증이 필요합니다."

#: src/portable/org.freedesktop.portable1.policy:23
msgid "Attach or detach a portable service image"
msgstr "이동 서비스 첨부 또는 분리"

#: src/portable/org.freedesktop.portable1.policy:24
msgid ""
"Authentication is required to attach or detach a portable service image."
msgstr "이동 서비스 장착 또는 분리에는 인증이 필요합니다."

#: src/portable/org.freedesktop.portable1.policy:34
msgid "Delete or modify portable service image"
msgstr "이동 서비스 이미지 삭제 또는 변경"

#: src/portable/org.freedesktop.portable1.policy:35
msgid ""
"Authentication is required to delete or modify a portable service image."
msgstr "이동형 서비스 이미지를 지우거나 변경하려면 인증이 필요합니다."

#: src/resolve/org.freedesktop.resolve1.policy:22
msgid "Register a DNS-SD service"
msgstr "DNS-SD 서비스 등록"

#: src/resolve/org.freedesktop.resolve1.policy:23
msgid "Authentication is required to register a DNS-SD service"
msgstr "DNS-SD 서비스 등록에는 인증이 필요합니다"

#: src/resolve/org.freedesktop.resolve1.policy:33
msgid "Unregister a DNS-SD service"
msgstr "DNS-SD 서비스 해제"

#: src/resolve/org.freedesktop.resolve1.policy:34
msgid "Authentication is required to unregister a DNS-SD service"
msgstr "DNS-SD 서비스 등록해제에는 인증이 필요합니다"

#: src/resolve/org.freedesktop.resolve1.policy:132
msgid "Revert name resolution settings"
msgstr "이름 확인 설정 되돌리기"

#: src/resolve/org.freedesktop.resolve1.policy:133
msgid "Authentication is required to reset name resolution settings."
msgstr "이름 해결 설정을 재시작하려면 인증이 필요합니다."

#: src/timedate/org.freedesktop.timedate1.policy:22
msgid "Set system time"
msgstr "시스템 시간 설정"

#: src/timedate/org.freedesktop.timedate1.policy:23
msgid "Authentication is required to set the system time."
msgstr "시스템 시간을 설정하려면 인증이 필요합니다."

#: src/timedate/org.freedesktop.timedate1.policy:33
msgid "Set system timezone"
msgstr "시스템 시간대 설정"

#: src/timedate/org.freedesktop.timedate1.policy:34
msgid "Authentication is required to set the system timezone."
msgstr "시스템 시간대를 설정하려면 인증이 필요합니다."

#: src/timedate/org.freedesktop.timedate1.policy:43
msgid "Set RTC to local timezone or UTC"
msgstr "RTC를 로컬 시간대 또는 UTC로 설정"

#: src/timedate/org.freedesktop.timedate1.policy:44
msgid ""
"Authentication is required to control whether the RTC stores the local or "
"UTC time."
msgstr ""
"RTC를 로컬 시간 또는 UTC 시간으로 저장할 지 여부를 제어하려면 인증이 필요합니"
"다."

#: src/timedate/org.freedesktop.timedate1.policy:53
msgid "Turn network time synchronization on or off"
msgstr "네트워크 시간 동기화 켜거나 끄기"

#: src/timedate/org.freedesktop.timedate1.policy:54
msgid ""
"Authentication is required to control whether network time synchronization "
"shall be enabled."
msgstr "네트워크 시간 동기화의 활성화 여부를 제어하려면 인증이 필요합니다."

#: src/core/dbus-unit.c:359
msgid "Authentication is required to start '$(unit)'."
msgstr "'$(unit)' 서비스 유닛을 시작하려면 인증이 필요합니다."

#: src/core/dbus-unit.c:360
msgid "Authentication is required to stop '$(unit)'."
msgstr "'$(unit)' 서비스 유닛을 멈추려면 인증이 필요합니다."

#: src/core/dbus-unit.c:361
msgid "Authentication is required to reload '$(unit)'."
msgstr "'$(unit)' 서비스 유닛을 다시 불러오려면 인증이 필요합니다."

#: src/core/dbus-unit.c:362 src/core/dbus-unit.c:363
msgid "Authentication is required to restart '$(unit)'."
msgstr "'$(unit)' 서비스 유닛을 다시 시작하려면 인증이 필요합니다."

#: src/core/dbus-unit.c:535
msgid ""
"Authentication is required to send a UNIX signal to the processes of "
"'$(unit)'."
msgstr "'$(unit)'의 처리에 유닉스 신호를 전송하려면 인증이 필요합니다."

#: src/core/dbus-unit.c:566
msgid "Authentication is required to reset the \"failed\" state of '$(unit)'."
msgstr "'$(unit)' 서비스 유닛의 \"실패\" 상태를 되돌리려면 인증이 필요합니다."

#: src/core/dbus-unit.c:599
msgid "Authentication is required to set properties on '$(unit)'."
msgstr "'$(unit)' 서비스 유닛 속성을 설정하려면 인증이 필요합니다."

#: src/core/dbus-unit.c:708
msgid ""
"Authentication is required to delete files and directories associated with "
"'$(unit)'."
msgstr ""
"'$(unit)'에 해당하는 파일 또는 디렉터리를 삭제하려면 인증이 필요합니다."

#: src/core/dbus-unit.c:757
msgid ""
"Authentication is required to freeze or thaw the processes of '$(unit)' unit."
msgstr "'$(unit)'단위의 처리를 동결 또는 해제하려면 인증이 필요합니다."<|MERGE_RESOLUTION|>--- conflicted
+++ resolved
@@ -9,13 +9,8 @@
 "Project-Id-Version: systemd\n"
 "Report-Msgid-Bugs-To: \n"
 "POT-Creation-Date: 2021-01-08 17:48+0100\n"
-<<<<<<< HEAD
-"PO-Revision-Date: 2021-03-23 11:22+0900\n"
-"Last-Translator: Seong-ho Cho <shcho@gnome.org>\n"
-=======
 "PO-Revision-Date: 2021-04-15 10:01+0000\n"
 "Last-Translator: simmon <simmon@nplob.com>\n"
->>>>>>> 7df7ba45
 "Language-Team: Korean <https://translate.fedoraproject.org/projects/systemd/"
 "master/ko/>\n"
 "Language: ko\n"
@@ -23,11 +18,7 @@
 "Content-Type: text/plain; charset=UTF-8\n"
 "Content-Transfer-Encoding: 8bit\n"
 "Plural-Forms: nplurals=1; plural=0;\n"
-<<<<<<< HEAD
-"X-Generator: Poedit 2.0.6\n"
-=======
 "X-Generator: Weblate 4.5.3\n"
->>>>>>> 7df7ba45
 "X-Poedit-SourceCharset: UTF-8\n"
 
 #: src/core/org.freedesktop.systemd1.policy.in:22
@@ -79,7 +70,7 @@
 
 #: src/home/org.freedesktop.home1.policy:14
 msgid "Authentication is required to create a user's home area."
-msgstr "사용자 홈 영역을 만드려면 인증이 필요합니다."
+msgstr "사용자 홈 영역을 만들려면 인증이 필요합니다."
 
 #: src/home/org.freedesktop.home1.policy:23
 msgid "Remove a home area"
@@ -139,12 +130,7 @@
 msgid ""
 "Authentication is required to set the statically configured local hostname, "
 "as well as the pretty hostname."
-<<<<<<< HEAD
-msgstr ""
-"호스트 이름 형식의 로컬 호스트 이름을 정적으로 설정하려면 인증이 필요합니다."
-=======
-msgstr "로컬호스트 이름을 지정 호스트이름 처럼 정적으로 설정하려면 인증이 필요합니다."
->>>>>>> 7df7ba45
+msgstr "로컬 호스트 이름을 지정 호스트 이름처럼 정적으로 설정하려면 인증이 필요합니다."
 
 #: src/hostname/org.freedesktop.hostname1.policy:41
 msgid "Set machine information"
