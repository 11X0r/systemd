--- conflicted
+++ resolved
@@ -44,20 +44,12 @@
 #define TRUST_FILE    CERTIFICATE_ROOT "/ca/trusted.pem"
 #define DEFAULT_PORT  19532
 
-<<<<<<< HEAD
-static const char *arg_url = NULL;
-static const char *arg_key = NULL;
-static const char *arg_cert = NULL;
-static const char *arg_trust = NULL;
-static const char *arg_directory = NULL;
-static char **arg_headers = NULL;
-=======
 static char *arg_url = NULL;
 static char *arg_key = NULL;
 static char *arg_cert = NULL;
 static char *arg_trust = NULL;
 static char *arg_directory = NULL;
->>>>>>> 1f1b403d
+static char **arg_headers = NULL;
 static char **arg_file = NULL;
 static char *arg_cursor = NULL;
 static bool arg_after_cursor = false;
@@ -78,16 +70,12 @@
 STATIC_DESTRUCTOR_REGISTER(arg_trust, freep);
 STATIC_DESTRUCTOR_REGISTER(arg_directory, freep);
 STATIC_DESTRUCTOR_REGISTER(arg_file, strv_freep);
-<<<<<<< HEAD
-STATIC_DESTRUCTOR_REGISTER(arg_compression, compression_args_clear);
-STATIC_DESTRUCTOR_REGISTER(arg_headers, strv_freep);
-=======
 STATIC_DESTRUCTOR_REGISTER(arg_cursor, freep);
 STATIC_DESTRUCTOR_REGISTER(arg_machine, freep);
 STATIC_DESTRUCTOR_REGISTER(arg_namespace, freep);
 STATIC_DESTRUCTOR_REGISTER(arg_save_state, freep);
 STATIC_DESTRUCTOR_REGISTER(arg_compression, ordered_hashmap_freep);
->>>>>>> 1f1b403d
+STATIC_DESTRUCTOR_REGISTER(arg_headers, strv_freep);
 
 static void close_fd_input(Uploader *u);
 
@@ -722,12 +710,8 @@
                 { "Upload",  "ServerCertificateFile",  config_parse_path_or_ignore, 0,                        &arg_cert                 },
                 { "Upload",  "TrustedCertificateFile", config_parse_path_or_ignore, 0,                        &arg_trust                },
                 { "Upload",  "NetworkTimeoutSec",      config_parse_sec,            0,                        &arg_network_timeout_usec },
-<<<<<<< HEAD
                 { "Upload",  "Header",                 config_parse_header,         0,                        &arg_headers              },
-                { "Upload",  "Compression",            config_parse_compression,    true,                     &arg_compression          },
-=======
                 { "Upload",  "Compression",            config_parse_compression,    /* with_level */ true,    &arg_compression          },
->>>>>>> 1f1b403d
                 { "Upload",  "ForceCompression",       config_parse_bool,           0,                        &arg_force_compression    },
                 {}
         };
