/* SPDX-License-Identifier: LGPL-2.1-or-later */

#include <stdio.h>
#include <unistd.h>

#include "alloc-util.h"
#include "exec-util.h"
#include "fd-util.h"
#include "fs-util.h"
#include "macro.h"
#include "mkdir.h"
#include "path-util.h"
#include "process-util.h"
#include "rm-rf.h"
#include "stat-util.h"
#include "string-util.h"
#include "strv.h"
#include "tests.h"
#include "tmpfile-util.h"
<<<<<<< HEAD
=======
#include "user-util.h"
>>>>>>> 8ec2c174
#include "util.h"

static void test_print_paths(void) {
        log_info("DEFAULT_PATH=%s", DEFAULT_PATH);
        log_info("DEFAULT_USER_PATH=%s", DEFAULT_USER_PATH);
}

static void test_path(void) {
        log_info("/* %s */", __func__);

        assert_se(path_is_absolute("/"));
        assert_se(!path_is_absolute("./"));

        assert_se(is_path("/dir"));
        assert_se(is_path("a/b"));
        assert_se(!is_path("."));

        assert_se(streq(basename("./aa/bb/../file.da."), "file.da."));
        assert_se(streq(basename("/aa///.file"), ".file"));
        assert_se(streq(basename("/aa///file..."), "file..."));
        assert_se(streq(basename("file.../"), ""));

        assert_se(PATH_IN_SET("/bin", "/", "/bin", "/foo"));
        assert_se(PATH_IN_SET("/bin", "/bin"));
        assert_se(PATH_IN_SET("/bin", "/foo/bar", "/bin"));
        assert_se(PATH_IN_SET("/", "/", "/", "/foo/bar"));
        assert_se(!PATH_IN_SET("/", "/abc", "/def"));

        assert_se(path_equal_ptr(NULL, NULL));
        assert_se(path_equal_ptr("/a", "/a"));
        assert_se(!path_equal_ptr("/a", "/b"));
        assert_se(!path_equal_ptr("/a", NULL));
        assert_se(!path_equal_ptr(NULL, "/a"));

        assert_se(path_equal_filename("/a/c", "/b/c"));
        assert_se(path_equal_filename("/a", "/a"));
        assert_se(!path_equal_filename("/a/b", "/a/c"));
        assert_se(!path_equal_filename("/b", "/c"));
}

static void test_path_simplify_one(const char *in, const char *out) {
        char *p;

        p = strdupa_safe(in);
        path_simplify(p);
        log_debug("/* test_path_simplify(%s) → %s (expected: %s) */", in, p, out);
        assert_se(streq(p, out));
}

static void test_path_simplify(void) {
        _cleanup_free_ char *hoge = NULL, *hoge_out = NULL;
        char foo[NAME_MAX * 2];

        log_info("/* %s */", __func__);

        test_path_simplify_one("", "");
        test_path_simplify_one("aaa/bbb////ccc", "aaa/bbb/ccc");
        test_path_simplify_one("//aaa/.////ccc", "/aaa/ccc");
        test_path_simplify_one("///", "/");
        test_path_simplify_one("///.//", "/");
        test_path_simplify_one("///.//.///", "/");
        test_path_simplify_one("////.././///../.", "/../..");
        test_path_simplify_one(".", ".");
        test_path_simplify_one("./", ".");
        test_path_simplify_one(".///.//./.", ".");
        test_path_simplify_one(".///.//././/", ".");
        test_path_simplify_one("//./aaa///.//./.bbb/..///c.//d.dd///..eeee/.",
                               "/aaa/.bbb/../c./d.dd/..eeee");
        test_path_simplify_one("//./aaa///.//./.bbb/..///c.//d.dd///..eeee/..",
                               "/aaa/.bbb/../c./d.dd/..eeee/..");
        test_path_simplify_one(".//./aaa///.//./.bbb/..///c.//d.dd///..eeee/..",
                               "aaa/.bbb/../c./d.dd/..eeee/..");
        test_path_simplify_one("..//./aaa///.//./.bbb/..///c.//d.dd///..eeee/..",
                               "../aaa/.bbb/../c./d.dd/..eeee/..");

        memset(foo, 'a', sizeof(foo) -1);
        char_array_0(foo);

        test_path_simplify_one(foo, foo);

        hoge = strjoin("/", foo);
        assert_se(hoge);
        test_path_simplify_one(hoge, hoge);
        hoge = mfree(hoge);

        hoge = strjoin("a////.//././//./b///././/./c/////././//./", foo, "//.//////d/e/.//f/");
        assert_se(hoge);

        hoge_out = strjoin("a/b/c/", foo, "//.//////d/e/.//f/");
        assert_se(hoge_out);

        test_path_simplify_one(hoge, hoge_out);
}

static void test_path_compare_one(const char *a, const char *b, int expected) {
        int r;

        assert_se(path_compare(a, a) == 0);
        assert_se(path_compare(b, b) == 0);

        r = path_compare(a, b);
        assert_se((r > 0) == (expected > 0) && (r < 0) == (expected < 0));
        r = path_compare(b, a);
        assert_se((r < 0) == (expected > 0) && (r > 0) == (expected < 0));

        assert_se(path_equal(a, a) == 1);
        assert_se(path_equal(b, b) == 1);
        assert_se(path_equal(a, b) == (expected == 0));
        assert_se(path_equal(b, a) == (expected == 0));
}

static void test_path_compare(void) {
        log_info("/* %s */", __func__);

        test_path_compare_one("/goo", "/goo", 0);
        test_path_compare_one("/goo", "/goo", 0);
        test_path_compare_one("//goo", "/goo", 0);
        test_path_compare_one("//goo/////", "/goo", 0);
        test_path_compare_one("goo/////", "goo", 0);
        test_path_compare_one("/goo/boo", "/goo//boo", 0);
        test_path_compare_one("//goo/boo", "/goo/boo//", 0);
        test_path_compare_one("//goo/././//./boo//././//", "/goo/boo//.", 0);
        test_path_compare_one("/.", "//.///", 0);
        test_path_compare_one("/x", "x/", 1);
        test_path_compare_one("x/", "/", -1);
        test_path_compare_one("/x/./y", "x/y", 1);
        test_path_compare_one("/x/./y", "/x/y", 0);
        test_path_compare_one("/x/./././y", "/x/y/././.", 0);
        test_path_compare_one("./x/./././y", "./x/y/././.", 0);
        test_path_compare_one(".", "./.", 0);
        test_path_compare_one(".", "././.", 0);
        test_path_compare_one("./..", ".", 1);
        test_path_compare_one("x/.y", "x/y", -1);
        test_path_compare_one("foo", "/foo", -1);
        test_path_compare_one("/foo", "/foo/bar", -1);
        test_path_compare_one("/foo/aaa", "/foo/b", -1);
        test_path_compare_one("/foo/aaa", "/foo/b/a", -1);
        test_path_compare_one("/foo/a", "/foo/aaa", -1);
        test_path_compare_one("/foo/a/b", "/foo/aaa", -1);
}

static void test_path_equal_root(void) {
        /* Nail down the details of how path_equal("/", ...) works. */

        log_info("/* %s */", __func__);

        assert_se(path_equal("/", "/"));
        assert_se(path_equal("/", "//"));

        assert_se(path_equal("/", "/./"));
        assert_se(!path_equal("/", "/../"));

        assert_se(!path_equal("/", "/.../"));

        /* Make sure that files_same works as expected. */

        assert_se(files_same("/", "/", 0) > 0);
        assert_se(files_same("/", "/", AT_SYMLINK_NOFOLLOW) > 0);
        assert_se(files_same("/", "//", 0) > 0);
        assert_se(files_same("/", "//", AT_SYMLINK_NOFOLLOW) > 0);

        assert_se(files_same("/", "/./", 0) > 0);
        assert_se(files_same("/", "/./", AT_SYMLINK_NOFOLLOW) > 0);
        assert_se(files_same("/", "/../", 0) > 0);
        assert_se(files_same("/", "/../", AT_SYMLINK_NOFOLLOW) > 0);

        assert_se(files_same("/", "/.../", 0) == -ENOENT);
        assert_se(files_same("/", "/.../", AT_SYMLINK_NOFOLLOW) == -ENOENT);

        /* The same for path_equal_or_files_same. */

        assert_se(path_equal_or_files_same("/", "/", 0));
        assert_se(path_equal_or_files_same("/", "/", AT_SYMLINK_NOFOLLOW));
        assert_se(path_equal_or_files_same("/", "//", 0));
        assert_se(path_equal_or_files_same("/", "//", AT_SYMLINK_NOFOLLOW));

        assert_se(path_equal_or_files_same("/", "/./", 0));
        assert_se(path_equal_or_files_same("/", "/./", AT_SYMLINK_NOFOLLOW));
        assert_se(path_equal_or_files_same("/", "/../", 0));
        assert_se(path_equal_or_files_same("/", "/../", AT_SYMLINK_NOFOLLOW));

        assert_se(!path_equal_or_files_same("/", "/.../", 0));
        assert_se(!path_equal_or_files_same("/", "/.../", AT_SYMLINK_NOFOLLOW));
}

static void test_find_executable_full(void) {
        char *p;
        char* test_file_name;
        _cleanup_close_ int fd = -1;
        char fn[] = "/tmp/test-XXXXXX";

        log_info("/* %s */", __func__);

        assert_se(find_executable_full("sh", NULL, NULL, true, &p, NULL) == 0);
        puts(p);
        assert_se(streq(basename(p), "sh"));
        free(p);

        assert_se(find_executable_full("sh", NULL, NULL, false, &p, NULL) == 0);
        puts(p);
        assert_se(streq(basename(p), "sh"));
        free(p);

        _cleanup_free_ char *oldpath = NULL;
        p = getenv("PATH");
        if (p)
                assert_se(oldpath = strdup(p));

        assert_se(unsetenv("PATH") == 0);

        assert_se(find_executable_full("sh", NULL, NULL, true, &p, NULL) == 0);
        puts(p);
        assert_se(streq(basename(p), "sh"));
        free(p);

        assert_se(find_executable_full("sh", NULL, NULL, false, &p, NULL) == 0);
        puts(p);
        assert_se(streq(basename(p), "sh"));
        free(p);

        if (oldpath)
                assert_se(setenv("PATH", oldpath, true) >= 0);

        assert_se((fd = mkostemp_safe(fn)) >= 0);
        assert_se(fchmod(fd, 0755) >= 0);

        test_file_name = basename(fn);

        assert_se(find_executable_full(test_file_name, NULL, STRV_MAKE("/doesnotexist", "/tmp", "/bin"), false, &p, NULL) == 0);
        puts(p);
        assert_se(streq(p, fn));
        free(p);

        (void) unlink(fn);
        assert_se(find_executable_full(test_file_name, NULL, STRV_MAKE("/doesnotexist", "/tmp", "/bin"), false, &p, NULL) == -ENOENT);
}

static void test_find_executable(const char *self) {
        char *p;

        log_info("/* %s */", __func__);

        assert_se(find_executable("/bin/sh", &p) == 0);
        puts(p);
        assert_se(path_equal(p, "/bin/sh"));
        free(p);

        assert_se(find_executable(self, &p) == 0);
        puts(p);
        assert_se(endswith(p, "/test-path-util"));
        assert_se(path_is_absolute(p));
        free(p);

        assert_se(find_executable("sh", &p) == 0);
        puts(p);
        assert_se(endswith(p, "/sh"));
        assert_se(path_is_absolute(p));
        free(p);

        assert_se(find_executable("/bin/touch", &p) == 0);
        assert_se(streq(p, "/bin/touch"));
        free(p);

        assert_se(find_executable("touch", &p) == 0);
        assert_se(path_is_absolute(p));
        assert_se(streq(basename(p), "touch"));
        free(p);

        assert_se(find_executable("xxxx-xxxx", &p) == -ENOENT);
        assert_se(find_executable("/some/dir/xxxx-xxxx", &p) == -ENOENT);
        assert_se(find_executable("/proc/filesystems", &p) == -EACCES);
}

static void test_find_executable_exec_one(const char *path) {
        _cleanup_free_ char *t = NULL;
        _cleanup_close_ int fd = -1;
        pid_t pid;
        int r;

        r = find_executable_full(path, NULL, NULL, false, &t, &fd);

        log_info_errno(r, "%s: %s → %s: %d/%m", __func__, path, t ?: "-", fd);

        assert_se(fd > STDERR_FILENO);
        assert_se(path_is_absolute(t));
        if (path_is_absolute(path))
                assert_se(streq(t, path));

        pid = fork();
        assert_se(pid >= 0);
        if (pid == 0) {
                r = fexecve_or_execve(fd, t, STRV_MAKE(t, "--version"), STRV_MAKE(NULL));
                log_error_errno(r, "[f]execve: %m");
                _exit(EXIT_FAILURE);
        }

        assert_se(wait_for_terminate_and_check(t, pid, WAIT_LOG) == 0);
}

static void test_find_executable_exec(void) {
        log_info("/* %s */", __func__);

        test_find_executable_exec_one("touch");
        test_find_executable_exec_one("/bin/touch");

        _cleanup_free_ char *script = NULL;
        assert_se(get_testdata_dir("test-path-util/script.sh", &script) >= 0);
        test_find_executable_exec_one(script);
}

static void test_prefixes(void) {
        static const char* const values[] = {
                "/a/b/c/d",
                "/a/b/c",
                "/a/b",
                "/a",
                "",
                NULL
        };
        unsigned i;
        char s[PATH_MAX];
        bool b;

        log_info("/* %s */", __func__);

        i = 0;
        PATH_FOREACH_PREFIX_MORE(s, "/a/b/c/d") {
                log_error("---%s---", s);
                assert_se(streq(s, values[i++]));
        }
        assert_se(values[i] == NULL);

        i = 1;
        PATH_FOREACH_PREFIX(s, "/a/b/c/d") {
                log_error("---%s---", s);
                assert_se(streq(s, values[i++]));
        }
        assert_se(values[i] == NULL);

        i = 0;
        PATH_FOREACH_PREFIX_MORE(s, "////a////b////c///d///////")
                assert_se(streq(s, values[i++]));
        assert_se(values[i] == NULL);

        i = 1;
        PATH_FOREACH_PREFIX(s, "////a////b////c///d///////")
                assert_se(streq(s, values[i++]));
        assert_se(values[i] == NULL);

        PATH_FOREACH_PREFIX(s, "////")
                assert_not_reached();

        b = false;
        PATH_FOREACH_PREFIX_MORE(s, "////") {
                assert_se(!b);
                assert_se(streq(s, ""));
                b = true;
        }
        assert_se(b);

        PATH_FOREACH_PREFIX(s, "")
                assert_not_reached();

        b = false;
        PATH_FOREACH_PREFIX_MORE(s, "") {
                assert_se(!b);
                assert_se(streq(s, ""));
                b = true;
        }
}

static void test_path_join(void) {
        log_info("/* %s */", __func__);

#define test_join(expected, ...) {        \
                _cleanup_free_ char *z = NULL;   \
                z = path_join(__VA_ARGS__); \
                log_debug("got \"%s\", expected \"%s\"", z, expected); \
                assert_se(streq(z, expected));   \
        }

        test_join("/root/a/b/c", "/root", "/a/b", "/c");
        test_join("/root/a/b/c", "/root", "a/b", "c");
        test_join("/root/a/b/c", "/root", "/a/b", "c");
        test_join("/root/c",     "/root", "/", "c");
        test_join("/root/",      "/root", "/", NULL);

        test_join("/a/b/c", "", "/a/b", "/c");
        test_join("a/b/c",  "", "a/b", "c");
        test_join("/a/b/c", "", "/a/b", "c");
        test_join("/c",     "", "/", "c");
        test_join("/",      "", "/", NULL);

        test_join("/a/b/c", NULL, "/a/b", "/c");
        test_join("a/b/c",  NULL, "a/b", "c");
        test_join("/a/b/c", NULL, "/a/b", "c");
        test_join("/c",     NULL, "/", "c");
        test_join("/",      NULL, "/", NULL);

        test_join("", "", NULL);
        test_join("", NULL, "");
        test_join("", NULL, NULL);

        test_join("foo/bar", "foo", "bar");
        test_join("foo/bar", "", "foo", "bar");
        test_join("foo/bar", NULL, "foo", NULL, "bar");
        test_join("foo/bar", "", "foo", "", "bar", "");
        test_join("foo/bar", "", "", "", "", "foo", "", "", "", "bar", "", "", "");

        test_join("//foo///bar//",         "", "/", "", "/foo/", "", "/", "", "/bar/", "", "/", "");
        test_join("/foo/bar/",             "/", "foo", "/", "bar", "/");
        test_join("foo/bar/baz",           "foo", "bar", "baz");
        test_join("foo/bar/baz",           "foo/", "bar", "/baz");
        test_join("foo//bar//baz",         "foo/", "/bar/", "/baz");
        test_join("//foo////bar////baz//", "//foo/", "///bar/", "///baz//");
}

static void test_path_extend(void) {
        _cleanup_free_ char *p = NULL;

        log_info("/* %s */", __func__);

        assert_se(path_extend(&p, "foo", "bar", "baz") == p);
        assert_se(streq(p, "foo/bar/baz"));

        assert_se(path_extend(&p, "foo", "bar", "baz") == p);
        assert_se(streq(p, "foo/bar/baz/foo/bar/baz"));

        p = mfree(p);
        assert_se(path_extend(&p, "foo") == p);
        assert_se(streq(p, "foo"));

        assert_se(path_extend(&p, "/foo") == p);
        assert_se(streq(p, "foo/foo"));
        assert_se(path_extend(&p, "/waaaah/wahhh//") == p);
        assert_se(streq(p, "foo/foo/waaaah/wahhh//")); /* path_extend() does not drop redundant slashes */
        assert_se(path_extend(&p, "/aaa/bbb/") == p);
        assert_se(streq(p, "foo/foo/waaaah/wahhh///aaa/bbb/")); /* but not add an extra slash */

        assert_se(free_and_strdup(&p, "/") >= 0);
        assert_se(path_extend(&p, "foo") == p);
        assert_se(streq(p, "/foo"));
}

static void test_fsck_exists(void) {
        log_info("/* %s */", __func__);

        /* Ensure we use a sane default for PATH. */
        assert_se(unsetenv("PATH") == 0);

        /* fsck.minix is provided by util-linux and will probably exist. */
        assert_se(fsck_exists("minix") == 1);

        assert_se(fsck_exists("AbCdE") == 0);
        assert_se(fsck_exists("/../bin/") == 0);
}

static void test_path_make_relative_one(const char *from, const char *to, const char *expected) {
        _cleanup_free_ char *z = NULL;
        int r;

        log_info("/* %s(%s, %s) */", __func__, from, to);

        r = path_make_relative(from, to, &z);
        assert_se((r >= 0) == !!expected);
        assert_se(streq_ptr(z, expected));
}

static void test_make_relative(void) {
        log_info("/* %s */", __func__);

        test_path_make_relative_one("some/relative/path", "/some/path", NULL);
        test_path_make_relative_one("/some/path", "some/relative/path", NULL);
        test_path_make_relative_one("/some/dotdot/../path", "/some/path", NULL);

        test_path_make_relative_one("/", "/", ".");
        test_path_make_relative_one("/", "/some/path", "some/path");
        test_path_make_relative_one("/some/path", "/some/path", ".");
        test_path_make_relative_one("/some/path", "/some/path/in/subdir", "in/subdir");
        test_path_make_relative_one("/some/path", "/", "../..");
        test_path_make_relative_one("/some/path", "/some/other/path", "../other/path");
        test_path_make_relative_one("/some/path/./dot", "/some/further/path", "../../further/path");
        test_path_make_relative_one("//extra.//.//./.slashes//./won't////fo.ol///anybody//", "/././/extra././/.slashes////ar.e/.just/././.fine///", "../../../ar.e/.just/.fine");
}

static void test_strv_resolve(void) {
        char tmp_dir[] = "/tmp/test-path-util-XXXXXX";
        _cleanup_strv_free_ char **search_dirs = NULL;
        _cleanup_strv_free_ char **absolute_dirs = NULL;
        char **d;

        assert_se(mkdtemp(tmp_dir) != NULL);

        search_dirs = strv_new("/dir1", "/dir2", "/dir3");
        assert_se(search_dirs);
        STRV_FOREACH(d, search_dirs) {
                char *p = path_join(tmp_dir, *d);
                assert_se(p);
                assert_se(strv_push(&absolute_dirs, p) == 0);
        }

        assert_se(mkdir(absolute_dirs[0], 0700) == 0);
        assert_se(mkdir(absolute_dirs[1], 0700) == 0);
        assert_se(symlink("dir2", absolute_dirs[2]) == 0);

        path_strv_resolve(search_dirs, tmp_dir);
        assert_se(streq(search_dirs[0], "/dir1"));
        assert_se(streq(search_dirs[1], "/dir2"));
        assert_se(streq(search_dirs[2], "/dir2"));

        assert_se(rm_rf(tmp_dir, REMOVE_ROOT|REMOVE_PHYSICAL) == 0);
}

static void test_path_startswith_one(const char *path, const char *prefix, const char *skipped, const char *expected) {
        const char *p, *q;

        log_debug("/* %s(%s, %s) */", __func__, path, prefix);

        p = path_startswith(path, prefix);
        assert_se(streq_ptr(p, expected));
        if (p) {
                q = strjoina(skipped, p);
                assert_se(streq(q, path));
                assert_se(p == path + strlen(skipped));
        }
}

static void test_path_startswith(void) {
        log_info("/* %s */", __func__);

        test_path_startswith_one("/foo/bar/barfoo/", "/foo", "/foo/", "bar/barfoo/");
        test_path_startswith_one("/foo/bar/barfoo/", "/foo/", "/foo/", "bar/barfoo/");
        test_path_startswith_one("/foo/bar/barfoo/", "/", "/", "foo/bar/barfoo/");
        test_path_startswith_one("/foo/bar/barfoo/", "////", "/",  "foo/bar/barfoo/");
        test_path_startswith_one("/foo/bar/barfoo/", "/foo//bar/////barfoo///", "/foo/bar/barfoo/", "");
        test_path_startswith_one("/foo/bar/barfoo/", "/foo/bar/barfoo////", "/foo/bar/barfoo/", "");
        test_path_startswith_one("/foo/bar/barfoo/", "/foo/bar///barfoo/", "/foo/bar/barfoo/", "");
        test_path_startswith_one("/foo/bar/barfoo/", "/foo////bar/barfoo/", "/foo/bar/barfoo/", "");
        test_path_startswith_one("/foo/bar/barfoo/", "////foo/bar/barfoo/", "/foo/bar/barfoo/", "");
        test_path_startswith_one("/foo/bar/barfoo/", "/foo/bar/barfoo", "/foo/bar/barfoo/", "");

        test_path_startswith_one("/foo/bar/barfoo/", "/foo/bar/barfooa/", NULL, NULL);
        test_path_startswith_one("/foo/bar/barfoo/", "/foo/bar/barfooa", NULL, NULL);
        test_path_startswith_one("/foo/bar/barfoo/", "", NULL, NULL);
        test_path_startswith_one("/foo/bar/barfoo/", "/bar/foo", NULL, NULL);
        test_path_startswith_one("/foo/bar/barfoo/", "/f/b/b/", NULL, NULL);
        test_path_startswith_one("/foo/bar/barfoo/", "/foo/bar/barfo", NULL, NULL);
        test_path_startswith_one("/foo/bar/barfoo/", "/foo/bar/bar", NULL, NULL);
        test_path_startswith_one("/foo/bar/barfoo/", "/fo", NULL, NULL);
}

static void test_prefix_root_one(const char *r, const char *p, const char *expected) {
        _cleanup_free_ char *s = NULL;
        const char *t;

        assert_se(s = path_join(r, p));
        assert_se(path_equal_ptr(s, expected));

        t = prefix_roota(r, p);
        assert_se(t);
        assert_se(path_equal_ptr(t, expected));
}

static void test_prefix_root(void) {
        log_info("/* %s */", __func__);

        test_prefix_root_one("/", "/foo", "/foo");
        test_prefix_root_one(NULL, "/foo", "/foo");
        test_prefix_root_one("", "/foo", "/foo");
        test_prefix_root_one("///", "/foo", "/foo");
        test_prefix_root_one("/", "////foo", "/foo");
        test_prefix_root_one(NULL, "////foo", "/foo");
        test_prefix_root_one("/", "foo", "/foo");
        test_prefix_root_one("", "foo", "foo");
        test_prefix_root_one(NULL, "foo", "foo");

        test_prefix_root_one("/foo", "/bar", "/foo/bar");
        test_prefix_root_one("/foo", "bar", "/foo/bar");
        test_prefix_root_one("foo", "bar", "foo/bar");
        test_prefix_root_one("/foo/", "/bar", "/foo/bar");
        test_prefix_root_one("/foo/", "//bar", "/foo/bar");
        test_prefix_root_one("/foo///", "//bar", "/foo/bar");
}

static void test_file_in_same_dir(void) {
        char *t;

        log_info("/* %s */", __func__);

        t = file_in_same_dir("/", "a");
        assert_se(streq(t, "/a"));
        free(t);

        t = file_in_same_dir("/", "/a");
        assert_se(streq(t, "/a"));
        free(t);

        t = file_in_same_dir("", "a");
        assert_se(streq(t, "a"));
        free(t);

        t = file_in_same_dir("a/", "a");
        assert_se(streq(t, "a/a"));
        free(t);

        t = file_in_same_dir("bar/foo", "bar");
        assert_se(streq(t, "bar/bar"));
        free(t);
}

static void test_path_find_first_component_one(
                const char *path,
                bool accept_dot_dot,
                char **expected,
                int ret) {

        log_debug("/* %s(\"%s\", accept_dot_dot=%s) */", __func__, strnull(path), yes_no(accept_dot_dot));

        for (const char *p = path;;) {
                const char *e;
                int r;

                r = path_find_first_component(&p, accept_dot_dot, &e);
                if (r <= 0) {
                        if (r == 0) {
                                if (path)
                                        assert_se(p == path + strlen_ptr(path));
                                else
                                        assert_se(!p);
                                assert_se(!e);
                        }
                        assert_se(r == ret);
                        assert_se(strv_isempty(expected));
                        return;
                }

                assert_se(e);
                assert_se(strcspn(e, "/") == (size_t) r);
                assert_se(strlen_ptr(*expected) == (size_t) r);
                assert_se(strneq(e, *expected++, r));
        }
}

static void test_path_find_first_component(void) {
        _cleanup_free_ char *hoge = NULL;
        char foo[NAME_MAX * 2];

        log_info("/* %s */", __func__);

        test_path_find_first_component_one(NULL, false, NULL, 0);
        test_path_find_first_component_one("", false, NULL, 0);
        test_path_find_first_component_one("/", false, NULL, 0);
        test_path_find_first_component_one(".", false, NULL, 0);
        test_path_find_first_component_one("./", false, NULL, 0);
        test_path_find_first_component_one("./.", false, NULL, 0);
        test_path_find_first_component_one("..", false, NULL, -EINVAL);
        test_path_find_first_component_one("/..", false, NULL, -EINVAL);
        test_path_find_first_component_one("./..", false, NULL, -EINVAL);
        test_path_find_first_component_one("////./././//.", false, NULL, 0);
        test_path_find_first_component_one("a/b/c", false, STRV_MAKE("a", "b", "c"), 0);
        test_path_find_first_component_one("././//.///aa/bbb//./ccc", false, STRV_MAKE("aa", "bbb", "ccc"), 0);
        test_path_find_first_component_one("././//.///aa/.../../bbb//./ccc/.", false, STRV_MAKE("aa", "..."), -EINVAL);
        test_path_find_first_component_one("//./aaa///.//./.bbb/..///c.//d.dd///..eeee/.", false, STRV_MAKE("aaa", ".bbb"), -EINVAL);
        test_path_find_first_component_one("a/foo./b", false, STRV_MAKE("a", "foo.", "b"), 0);

        test_path_find_first_component_one(NULL, true, NULL, 0);
        test_path_find_first_component_one("", true, NULL, 0);
        test_path_find_first_component_one("/", true, NULL, 0);
        test_path_find_first_component_one(".", true, NULL, 0);
        test_path_find_first_component_one("./", true, NULL, 0);
        test_path_find_first_component_one("./.", true, NULL, 0);
        test_path_find_first_component_one("..", true, STRV_MAKE(".."), 0);
        test_path_find_first_component_one("/..", true, STRV_MAKE(".."), 0);
        test_path_find_first_component_one("./..", true, STRV_MAKE(".."), 0);
        test_path_find_first_component_one("////./././//.", true, NULL, 0);
        test_path_find_first_component_one("a/b/c", true, STRV_MAKE("a", "b", "c"), 0);
        test_path_find_first_component_one("././//.///aa/bbb//./ccc", true, STRV_MAKE("aa", "bbb", "ccc"), 0);
        test_path_find_first_component_one("././//.///aa/.../../bbb//./ccc/.", true, STRV_MAKE("aa", "...", "..", "bbb", "ccc"), 0);
        test_path_find_first_component_one("//./aaa///.//./.bbb/..///c.//d.dd///..eeee/.", true, STRV_MAKE("aaa", ".bbb", "..", "c.", "d.dd", "..eeee"), 0);
        test_path_find_first_component_one("a/foo./b", true, STRV_MAKE("a", "foo.", "b"), 0);

        memset(foo, 'a', sizeof(foo) -1);
        char_array_0(foo);

        test_path_find_first_component_one(foo, false, NULL, -EINVAL);
        test_path_find_first_component_one(foo, true, NULL, -EINVAL);

        hoge = strjoin("a/b/c/", foo, "//d/e/.//f/");
        assert_se(hoge);

        test_path_find_first_component_one(hoge, false, STRV_MAKE("a", "b", "c"), -EINVAL);
        test_path_find_first_component_one(hoge, true, STRV_MAKE("a", "b", "c"), -EINVAL);
}

static void test_path_find_last_component_one(
                const char *path,
                bool accept_dot_dot,
                char **expected,
                int ret) {

        log_debug("/* %s(\"%s\", accept_dot_dot=%s) */", __func__, strnull(path), yes_no(accept_dot_dot));

        for (const char *next = NULL;;) {
                const char *e;
                int r;

                r = path_find_last_component(path, accept_dot_dot, &next, &e);
                if (r <= 0) {
                        if (r == 0) {
                                assert_se(next == path);
                                assert_se(!e);
                        }
                        assert_se(r == ret);
                        assert_se(strv_isempty(expected));
                        return;
                }

                assert_se(e);
                assert_se(strcspn(e, "/") == (size_t) r);
                assert_se(strlen_ptr(*expected) == (size_t) r);
                assert_se(strneq(e, *expected++, r));
        }
}

static void test_path_find_last_component(void) {
        _cleanup_free_ char *hoge = NULL;
        char foo[NAME_MAX * 2];

        log_info("/* %s */", __func__);

        test_path_find_last_component_one(NULL, false, NULL, 0);
        test_path_find_last_component_one("", false, NULL, 0);
        test_path_find_last_component_one("/", false, NULL, 0);
        test_path_find_last_component_one(".", false, NULL, 0);
        test_path_find_last_component_one("./", false, NULL, 0);
        test_path_find_last_component_one("./.", false, NULL, 0);
        test_path_find_last_component_one("..", false, NULL, -EINVAL);
        test_path_find_last_component_one("/..", false, NULL, -EINVAL);
        test_path_find_last_component_one("./..", false, NULL, -EINVAL);
        test_path_find_last_component_one("////./././//.", false, NULL, 0);
        test_path_find_last_component_one("a/b/c", false, STRV_MAKE("c", "b", "a"), 0);
        test_path_find_last_component_one("././//.///aa./.bbb//./ccc/././/", false, STRV_MAKE("ccc", ".bbb", "aa."), 0);
        test_path_find_last_component_one("././//.///aa/../.../bbb//./ccc/.", false, STRV_MAKE("ccc", "bbb", "..."), -EINVAL);
        test_path_find_last_component_one("//./aaa///.//./.bbb/..///c.//d.dd///..eeee/.", false, STRV_MAKE("..eeee", "d.dd", "c."), -EINVAL);

        test_path_find_last_component_one(NULL, true, NULL, 0);
        test_path_find_last_component_one("", true, NULL, 0);
        test_path_find_last_component_one("/", true, NULL, 0);
        test_path_find_last_component_one(".", true, NULL, 0);
        test_path_find_last_component_one("./", true, NULL, 0);
        test_path_find_last_component_one("./.", true, NULL, 0);
        test_path_find_last_component_one("..", true, STRV_MAKE(".."), 0);
        test_path_find_last_component_one("/..", true, STRV_MAKE(".."), 0);
        test_path_find_last_component_one("./..", true, STRV_MAKE(".."), 0);
        test_path_find_last_component_one("////./././//.", true, NULL, 0);
        test_path_find_last_component_one("a/b/c", true, STRV_MAKE("c", "b", "a"), 0);
        test_path_find_last_component_one("././//.///aa./.bbb//./ccc/././/", true, STRV_MAKE("ccc", ".bbb", "aa."), 0);
        test_path_find_last_component_one("././//.///aa/../.../bbb//./ccc/.", true, STRV_MAKE("ccc", "bbb", "...", "..", "aa"), 0);
        test_path_find_last_component_one("//./aaa///.//./.bbb/..///c.//d.dd///..eeee/.", true, STRV_MAKE("..eeee", "d.dd", "c.", "..", ".bbb", "aaa"), 0);

        memset(foo, 'a', sizeof(foo) -1);
        char_array_0(foo);

        test_path_find_last_component_one(foo, false, NULL, -EINVAL);
        test_path_find_last_component_one(foo, true, NULL, -EINVAL);

        hoge = strjoin(foo, "/a/b/c/");
        assert_se(hoge);

        test_path_find_last_component_one(hoge, false, STRV_MAKE("c", "b", "a"), -EINVAL);
        test_path_find_last_component_one(hoge, true, STRV_MAKE("c", "b", "a"), -EINVAL);
}

static void test_last_path_component(void) {
        assert_se(last_path_component(NULL) == NULL);
        assert_se(streq(last_path_component("a/b/c"), "c"));
        assert_se(streq(last_path_component("a/b/c/"), "c/"));
        assert_se(streq(last_path_component("/"), "/"));
        assert_se(streq(last_path_component("//"), "/"));
        assert_se(streq(last_path_component("///"), "/"));
        assert_se(streq(last_path_component("."), "."));
        assert_se(streq(last_path_component("./."), "."));
        assert_se(streq(last_path_component("././"), "./"));
        assert_se(streq(last_path_component("././/"), ".//"));
        assert_se(streq(last_path_component("/foo/a"), "a"));
        assert_se(streq(last_path_component("/foo/a/"), "a/"));
        assert_se(streq(last_path_component(""), ""));
        assert_se(streq(last_path_component("a"), "a"));
        assert_se(streq(last_path_component("a/"), "a/"));
        assert_se(streq(last_path_component("/a"), "a"));
        assert_se(streq(last_path_component("/a/"), "a/"));
}

static void test_path_extract_filename_one(const char *input, const char *output, int ret) {
        _cleanup_free_ char *k = NULL;
        int r;

        r = path_extract_filename(input, &k);
        log_info_errno(r, "%s → %s/%m [expected: %s/%s]",
                       strnull(input),
                       strnull(k), /* strerror(r) is printed via %m, to avoid that the two strerror()'s overwrite each other's buffers */
                       strnull(output), ret < 0 ? strerror_safe(ret) : "-");
        assert_se(streq_ptr(k, output));
        assert_se(r == ret);
}

static void test_path_extract_filename(void) {
        log_info("/* %s */", __func__);

        test_path_extract_filename_one(NULL, NULL, -EINVAL);
        test_path_extract_filename_one("a/b/c", "c", 0);
        test_path_extract_filename_one("a/b/c/", "c", O_DIRECTORY);
        test_path_extract_filename_one("/", NULL, -EADDRNOTAVAIL);
        test_path_extract_filename_one("//", NULL, -EADDRNOTAVAIL);
        test_path_extract_filename_one("///", NULL, -EADDRNOTAVAIL);
        test_path_extract_filename_one("/.", NULL, -EADDRNOTAVAIL);
        test_path_extract_filename_one(".", NULL, -EADDRNOTAVAIL);
        test_path_extract_filename_one("./", NULL, -EADDRNOTAVAIL);
        test_path_extract_filename_one("./.", NULL, -EADDRNOTAVAIL);
        test_path_extract_filename_one("././", NULL, -EADDRNOTAVAIL);
        test_path_extract_filename_one("././/", NULL, -EADDRNOTAVAIL);
        test_path_extract_filename_one("/foo/a", "a", 0);
        test_path_extract_filename_one("/foo/a/", "a", O_DIRECTORY);
        test_path_extract_filename_one("", NULL, -EINVAL);
        test_path_extract_filename_one("a", "a", 0);
        test_path_extract_filename_one("a/", "a", O_DIRECTORY);
        test_path_extract_filename_one("a/././//.", "a", O_DIRECTORY);
        test_path_extract_filename_one("/a", "a", 0);
        test_path_extract_filename_one("/a/", "a", O_DIRECTORY);
        test_path_extract_filename_one("/a//./.", "a", O_DIRECTORY);
        test_path_extract_filename_one("/////////////a/////////////", "a", O_DIRECTORY);
        test_path_extract_filename_one("//./a/.///b./././.c//./d//.", "d", O_DIRECTORY);
        test_path_extract_filename_one("xx/.", "xx", O_DIRECTORY);
        test_path_extract_filename_one("xx/..", NULL, -EINVAL);
        test_path_extract_filename_one("..", NULL, -EINVAL);
        test_path_extract_filename_one("/..", NULL, -EINVAL);
        test_path_extract_filename_one("../", NULL, -EINVAL);
}

static void test_path_extract_directory_one(const char *input, const char *output, int ret) {
        _cleanup_free_ char *k = NULL;
        int r;

        r = path_extract_directory(input, &k);
        log_info_errno(r, "%s → %s/%m [expected: %s/%s]",
                       strnull(input),
                       strnull(k), /* we output strerror_safe(r) via %m here, since otherwise the error buffer might be overwritten twice */
                       strnull(output), strerror_safe(ret));
        assert_se(streq_ptr(k, output));
        assert_se(r == ret);

        /* Extra safety check: let's make sure that if we split out the filename too (and it works) the
         * joined parts are identical to the original again */
        if (r >= 0) {
                _cleanup_free_ char *f = NULL;

                r = path_extract_filename(input, &f);
                if (r >= 0) {
                        _cleanup_free_ char *j = NULL;

                        assert_se(j = path_join(k, f));
                        assert_se(path_equal(input, j));
                }
        }
}

static void test_path_extract_directory(void) {
        log_info("/* %s */", __func__);

        test_path_extract_directory_one(NULL, NULL, -EINVAL);
        test_path_extract_directory_one("a/b/c", "a/b", 0);
        test_path_extract_directory_one("a/b/c/", "a/b", 0);
        test_path_extract_directory_one("/", NULL, -EADDRNOTAVAIL);
        test_path_extract_directory_one("//", NULL, -EADDRNOTAVAIL);
        test_path_extract_directory_one("///", NULL, -EADDRNOTAVAIL);
        test_path_extract_directory_one("/.", NULL, -EADDRNOTAVAIL);
        test_path_extract_directory_one(".", NULL, -EADDRNOTAVAIL);
        test_path_extract_directory_one("./", NULL, -EADDRNOTAVAIL);
        test_path_extract_directory_one("./.", NULL, -EADDRNOTAVAIL);
        test_path_extract_directory_one("././", NULL, -EADDRNOTAVAIL);
        test_path_extract_directory_one("././/", NULL, -EADDRNOTAVAIL);
        test_path_extract_directory_one("/foo/a", "/foo", 0);
        test_path_extract_directory_one("/foo/a/", "/foo", 0);
        test_path_extract_directory_one("", NULL, -EINVAL);
        test_path_extract_directory_one("a", NULL, -EDESTADDRREQ);
        test_path_extract_directory_one("a/", NULL, -EDESTADDRREQ);
        test_path_extract_directory_one("a/././//.", NULL, -EDESTADDRREQ);
        test_path_extract_directory_one("/a", "/", 0);
        test_path_extract_directory_one("/a/", "/", 0);
        test_path_extract_directory_one("/a//./.", "/", 0);
        test_path_extract_directory_one("/////////////a/////////////", "/", 0);
        test_path_extract_directory_one("//./a/.///b./././.c//./d//.", "/a/b./.c", 0);
        test_path_extract_directory_one("xx/.", NULL, -EDESTADDRREQ);
        test_path_extract_directory_one("xx/..", NULL, -EINVAL);
        test_path_extract_directory_one("..", NULL, -EINVAL);
        test_path_extract_directory_one("/..", NULL, -EINVAL);
        test_path_extract_directory_one("../", NULL, -EINVAL);
}

static void test_filename_is_valid(void) {
        char foo[NAME_MAX+2];

        log_info("/* %s */", __func__);

        assert_se(!filename_is_valid(""));
        assert_se(!filename_is_valid("/bar/foo"));
        assert_se(!filename_is_valid("/"));
        assert_se(!filename_is_valid("."));
        assert_se(!filename_is_valid(".."));
        assert_se(!filename_is_valid("bar/foo"));
        assert_se(!filename_is_valid("bar/foo/"));
        assert_se(!filename_is_valid("bar//"));

        memset(foo, 'a', sizeof(foo) - 1);
        char_array_0(foo);

        assert_se(!filename_is_valid(foo));

        assert_se(filename_is_valid("foo_bar-333"));
        assert_se(filename_is_valid("o.o"));
}

static void test_path_is_valid_and_safe_one(const char *p, bool ret) {
        log_debug("/* %s(\"%s\") */", __func__, strnull(p));

        assert_se(path_is_valid(p) == ret);
        if (ret)
                ret = !streq(p, "..") &&
                        !startswith(p, "../") &&
                        !endswith(p, "/..") &&
                        !strstr(p, "/../");
        assert_se(path_is_safe(p) == ret);
}

static void test_path_is_valid_and_safe(void) {
        char foo[PATH_MAX+2];
        const char *c;

        log_info("/* %s */", __func__);

        test_path_is_valid_and_safe_one("", false);
        test_path_is_valid_and_safe_one("/bar/foo", true);
        test_path_is_valid_and_safe_one("/bar/foo/", true);
        test_path_is_valid_and_safe_one("/bar/foo/", true);
        test_path_is_valid_and_safe_one("//bar//foo//", true);
        test_path_is_valid_and_safe_one("/", true);
        test_path_is_valid_and_safe_one("/////", true);
        test_path_is_valid_and_safe_one("/////.///.////...///..//.", true);
        test_path_is_valid_and_safe_one(".", true);
        test_path_is_valid_and_safe_one("..", true);
        test_path_is_valid_and_safe_one("bar/foo", true);
        test_path_is_valid_and_safe_one("bar/foo/", true);
        test_path_is_valid_and_safe_one("bar//", true);

        memset(foo, 'a', sizeof(foo) -1);
        char_array_0(foo);

        test_path_is_valid_and_safe_one(foo, false);

        c = strjoina("/xxx/", foo, "/yyy");
        test_path_is_valid_and_safe_one(c, false);

        test_path_is_valid_and_safe_one("foo_bar-333", true);
        test_path_is_valid_and_safe_one("o.o", true);
}

static void test_hidden_or_backup_file(void) {
        log_info("/* %s */", __func__);

        assert_se(hidden_or_backup_file(".hidden"));
        assert_se(hidden_or_backup_file("..hidden"));
        assert_se(!hidden_or_backup_file("hidden."));

        assert_se(hidden_or_backup_file("backup~"));
        assert_se(hidden_or_backup_file(".backup~"));

        assert_se(hidden_or_backup_file("lost+found"));
        assert_se(hidden_or_backup_file("aquota.user"));
        assert_se(hidden_or_backup_file("aquota.group"));

        assert_se(hidden_or_backup_file("test.rpmnew"));
        assert_se(hidden_or_backup_file("test.dpkg-old"));
        assert_se(hidden_or_backup_file("test.dpkg-remove"));
        assert_se(hidden_or_backup_file("test.swp"));

        assert_se(!hidden_or_backup_file("test.rpmnew."));
        assert_se(!hidden_or_backup_file("test.dpkg-old.foo"));
}

static void test_systemd_installation_has_version(const char *path) {
        int r;
        const unsigned versions[] = {0, 231, PROJECT_VERSION, 999};
        unsigned i;

        log_info("/* %s */", __func__);

        for (i = 0; i < ELEMENTSOF(versions); i++) {
                r = systemd_installation_has_version(path, versions[i]);
                assert_se(r >= 0);
                log_info("%s has systemd >= %u: %s",
                         path ?: "Current installation", versions[i], yes_no(r));
        }
}

static void test_skip_dev_prefix(void) {
        log_info("/* %s */", __func__);

        assert_se(streq(skip_dev_prefix("/"), "/"));
        assert_se(streq(skip_dev_prefix("/dev"), ""));
        assert_se(streq(skip_dev_prefix("/dev/"), ""));
        assert_se(streq(skip_dev_prefix("/dev/foo"), "foo"));
        assert_se(streq(skip_dev_prefix("/dev/foo/bar"), "foo/bar"));
        assert_se(streq(skip_dev_prefix("//dev"), ""));
        assert_se(streq(skip_dev_prefix("//dev//"), ""));
        assert_se(streq(skip_dev_prefix("/dev///foo"), "foo"));
        assert_se(streq(skip_dev_prefix("///dev///foo///bar"), "foo///bar"));
        assert_se(streq(skip_dev_prefix("//foo"), "//foo"));
        assert_se(streq(skip_dev_prefix("foo"), "foo"));
}

static void test_empty_or_root(void) {
        log_info("/* %s */", __func__);

        assert_se(empty_or_root(NULL));
        assert_se(empty_or_root(""));
        assert_se(empty_or_root("/"));
        assert_se(empty_or_root("//"));
        assert_se(empty_or_root("///"));
        assert_se(empty_or_root("/////////////////"));
        assert_se(!empty_or_root("xxx"));
        assert_se(!empty_or_root("/xxx"));
        assert_se(!empty_or_root("/xxx/"));
        assert_se(!empty_or_root("//yy//"));
}

static void test_path_startswith_set(void) {
        log_info("/* %s */", __func__);

        assert_se(streq_ptr(PATH_STARTSWITH_SET("/foo/bar", "/foo/quux", "/foo/bar", "/zzz"), ""));
        assert_se(streq_ptr(PATH_STARTSWITH_SET("/foo/bar", "/foo/quux", "/foo/", "/zzz"), "bar"));
        assert_se(streq_ptr(PATH_STARTSWITH_SET("/foo/bar", "/foo/quux", "/foo", "/zzz"), "bar"));
        assert_se(streq_ptr(PATH_STARTSWITH_SET("/foo/bar", "/foo/quux", "/", "/zzz"), "foo/bar"));
        assert_se(streq_ptr(PATH_STARTSWITH_SET("/foo/bar", "/foo/quux", "", "/zzz"), NULL));

        assert_se(streq_ptr(PATH_STARTSWITH_SET("/foo/bar2", "/foo/quux", "/foo/bar", "/zzz"), NULL));
        assert_se(streq_ptr(PATH_STARTSWITH_SET("/foo/bar2", "/foo/quux", "/foo/", "/zzz"), "bar2"));
        assert_se(streq_ptr(PATH_STARTSWITH_SET("/foo/bar2", "/foo/quux", "/foo", "/zzz"), "bar2"));
        assert_se(streq_ptr(PATH_STARTSWITH_SET("/foo/bar2", "/foo/quux", "/", "/zzz"), "foo/bar2"));
        assert_se(streq_ptr(PATH_STARTSWITH_SET("/foo/bar2", "/foo/quux", "", "/zzz"), NULL));

        assert_se(streq_ptr(PATH_STARTSWITH_SET("/foo2/bar", "/foo/quux", "/foo/bar", "/zzz"), NULL));
        assert_se(streq_ptr(PATH_STARTSWITH_SET("/foo2/bar", "/foo/quux", "/foo/", "/zzz"), NULL));
        assert_se(streq_ptr(PATH_STARTSWITH_SET("/foo2/bar", "/foo/quux", "/foo", "/zzz"), NULL));
        assert_se(streq_ptr(PATH_STARTSWITH_SET("/foo2/bar", "/foo/quux", "/", "/zzz"), "foo2/bar"));
        assert_se(streq_ptr(PATH_STARTSWITH_SET("/foo2/bar", "/foo/quux", "", "/zzz"), NULL));
}

static void test_path_startswith_strv(void) {
        log_info("/* %s */", __func__);

        assert_se(streq_ptr(path_startswith_strv("/foo/bar", STRV_MAKE("/foo/quux", "/foo/bar", "/zzz")), ""));
        assert_se(streq_ptr(path_startswith_strv("/foo/bar", STRV_MAKE("/foo/quux", "/foo/", "/zzz")), "bar"));
        assert_se(streq_ptr(path_startswith_strv("/foo/bar", STRV_MAKE("/foo/quux", "/foo", "/zzz")), "bar"));
        assert_se(streq_ptr(path_startswith_strv("/foo/bar", STRV_MAKE("/foo/quux", "/", "/zzz")), "foo/bar"));
        assert_se(streq_ptr(path_startswith_strv("/foo/bar", STRV_MAKE("/foo/quux", "", "/zzz")), NULL));

        assert_se(streq_ptr(path_startswith_strv("/foo/bar2", STRV_MAKE("/foo/quux", "/foo/bar", "/zzz")), NULL));
        assert_se(streq_ptr(path_startswith_strv("/foo/bar2", STRV_MAKE("/foo/quux", "/foo/", "/zzz")), "bar2"));
        assert_se(streq_ptr(path_startswith_strv("/foo/bar2", STRV_MAKE("/foo/quux", "/foo", "/zzz")), "bar2"));
        assert_se(streq_ptr(path_startswith_strv("/foo/bar2", STRV_MAKE("/foo/quux", "/", "/zzz")), "foo/bar2"));
        assert_se(streq_ptr(path_startswith_strv("/foo/bar2", STRV_MAKE("/foo/quux", "", "/zzz")), NULL));

        assert_se(streq_ptr(path_startswith_strv("/foo2/bar", STRV_MAKE("/foo/quux", "/foo/bar", "/zzz")), NULL));
        assert_se(streq_ptr(path_startswith_strv("/foo2/bar", STRV_MAKE("/foo/quux", "/foo/", "/zzz")), NULL));
        assert_se(streq_ptr(path_startswith_strv("/foo2/bar", STRV_MAKE("/foo/quux", "/foo", "/zzz")), NULL));
        assert_se(streq_ptr(path_startswith_strv("/foo2/bar", STRV_MAKE("/foo/quux", "/", "/zzz")), "foo2/bar"));
        assert_se(streq_ptr(path_startswith_strv("/foo2/bar", STRV_MAKE("/foo/quux", "", "/zzz")), NULL));
}

typedef struct dir_to_visit_callback_data {
        char ***nodes_enter_list;
        char ***nodes_file_list;
        char ***nodes_dir_list;
} DirToVisitCallbackData;

static int visit_callback(PathVisitHookType hook, int node_fd, void *userdata) {
        DirToVisitCallbackData *callback_data = userdata;
        _cleanup_free_ char *node_path = NULL;
        const char *node_basename;
        int r;

        assert(callback_data);

        r = fd_get_path(node_fd, &node_path);
        if (r != 0)
                return log_error_errno(r, "fd_get_path() on current directory in extension hierarchy failed: %m");

        if (hook == PATH_VISIT_HOOK_ENTER) {
                if (!strv_contains(*callback_data->nodes_enter_list, node_path))
                        return log_error_errno(SYNTHETIC_ERRNO(ENOENT), "%s not found in nodes_enter_list: %m", node_path);
                *callback_data->nodes_enter_list = strv_remove(*callback_data->nodes_enter_list, node_path);
        } else if (hook == PATH_VISIT_HOOK_DIR) {
                if (!strv_contains(*callback_data->nodes_dir_list, node_path))
                        return log_error_errno(SYNTHETIC_ERRNO(ENOENT), "%s not found in nodes_dir_list: %m", node_path);
                *callback_data->nodes_dir_list = strv_remove(*callback_data->nodes_dir_list, node_path);
        } else if (hook == PATH_VISIT_HOOK_FILE) {
                if (!strv_contains(*callback_data->nodes_file_list, node_path))
                        return log_error_errno(SYNTHETIC_ERRNO(ENOENT), "%s not found in nodes_file_list: %m", node_path);
                *callback_data->nodes_file_list = strv_remove(*callback_data->nodes_file_list, node_path);
        }

        node_basename = basename(node_path);
        if (streq(node_basename, "continue"))
                return 1;
        if (streq(node_basename, "break"))
                return 0;

        return 2;
}

static void test_breadth_first_visit(void) {
        _cleanup_(rm_rf_physical_and_freep) char *d = NULL;
        _cleanup_strv_free_ char **nodes_enter_list = NULL, **nodes_file_list = NULL, **nodes_dir_list = NULL;
        DirToVisitCallbackData data;
        char *p, **q, **s;

        log_info("/* %s */", __func__);

        assert_se(mkdtemp_malloc(NULL, &d) >= 0);

        data = (DirToVisitCallbackData) {
                .nodes_enter_list = &nodes_enter_list,
                .nodes_file_list = &nodes_file_list,
                .nodes_dir_list = &nodes_dir_list,
        };

        /* First check: add a bunch of files and directories, and check that they
         * are all visited. Vectors should all be empty at the end. */

        q = STRV_MAKE("/opt", "/opt/somedir", "/usr", "/etc", "/etc/otherdir", "/etc/otherdir/moredir");
        STRV_FOREACH(s, q) {
                assert_se(p = strjoin(d, *s));
                assert_se(mkdir_p(p, 0755) >= 0);
                assert_se(strv_consume(&nodes_enter_list, p) == 0);
        }

        p = strjoina(d, "/etc/otherdir/file");
        assert_se(touch_file(p, true, USEC_INFINITY, UID_INVALID, GID_INVALID, MODE_INVALID) >= 0);
        assert_se(strv_extend(&nodes_file_list, p) == 0);

        p = strjoina(d, "/otherfile");
        assert_se(touch_file(p, true, USEC_INFINITY, UID_INVALID, GID_INVALID, MODE_INVALID) >= 0);
        assert_se(strv_extend(&nodes_file_list, p) == 0);

        assert_se(nodes_dir_list = strv_copy(nodes_enter_list));
        assert_se(strv_extend(&nodes_enter_list, d) == 0);

        assert_se(path_breadth_first_visit(d, visit_callback, &data) >= 0);
        assert_se(strv_isempty(nodes_enter_list));
        assert_se(strv_isempty(nodes_file_list));
        assert_se(strv_isempty(nodes_dir_list));
        strv_free(TAKE_PTR(nodes_enter_list));
        strv_free(TAKE_PTR(nodes_file_list));
        strv_free(TAKE_PTR(nodes_dir_list));

        /* Second check, breaking out of a visit: /etc/break will be encountered, but not added
         * to the visit list, and the rest of /etc will be ignored as well. */

        q = STRV_MAKE("/opt", "/opt/somedir", "/usr", "/etc");
        STRV_FOREACH(s, q) {
                assert_se(p = strjoin(d, *s));
                assert_se(mkdir_p(p, 0755) >= 0);
                assert_se(strv_consume(&nodes_enter_list, p) == 0);
        }
        assert_se(nodes_dir_list = strv_copy(nodes_enter_list));
        assert_se(strv_extend(&nodes_enter_list, d) == 0);

        p = strjoina(d, "/etc/break");
        assert_se(mkdir_p(p, 0755) >= 0);
        assert_se(strv_extend(&nodes_dir_list, p) == 0);

        p = strjoina(d, "/otherfile");
        assert_se(touch_file(p, true, USEC_INFINITY, UID_INVALID, GID_INVALID, MODE_INVALID) >= 0);
        assert_se(strv_extend(&nodes_file_list, p) == 0);

        assert_se(path_breadth_first_visit(d, visit_callback, &data) >= 0);
        assert_se(strv_isempty(nodes_enter_list));
        assert_se(strv_isempty(nodes_file_list));
        assert_se(strv_isempty(nodes_dir_list));
        strv_free(TAKE_PTR(nodes_enter_list));
        strv_free(TAKE_PTR(nodes_file_list));
        strv_free(TAKE_PTR(nodes_dir_list));

        /* Third check, skipping a directory: we encounter /etc/continue but we don't add it
         * to the list of nodes to visit, so /opt/continue/notvisited is never visited. */

        q = STRV_MAKE("/opt", "/opt/somedir", "/usr", "/etc");
        STRV_FOREACH(s, q) {
                assert_se(p = strjoin(d, *s));
                assert_se(strv_consume(&nodes_enter_list, p) == 0);
        }
        assert_se(nodes_dir_list = strv_copy(nodes_enter_list));
        assert_se(strv_extend(&nodes_enter_list, d) == 0);

        p = strjoina(d, "/opt/continue");
        assert_se(mkdir_p(p, 0755) >= 0);
        assert_se(strv_extend(&nodes_dir_list, p) == 0);

        p = strjoina(d, "/opt/continue/notvisited");
        assert_se(mkdir_p(p, 0755) >= 0);

        p = strjoina(d, "/etc/break");
        assert_se(mkdir_p(p, 0755) >= 0);
        assert_se(strv_extend(&nodes_dir_list, p) == 0);

        p = strjoina(d, "/otherfile");
        assert_se(strv_extend(&nodes_file_list, p) == 0);

        assert_se(path_breadth_first_visit(d, visit_callback, &data) >= 0);
        assert_se(strv_isempty(nodes_enter_list));
        assert_se(strv_isempty(nodes_file_list));
        assert_se(strv_isempty(nodes_dir_list));
        strv_free(TAKE_PTR(nodes_enter_list));
        strv_free(TAKE_PTR(nodes_file_list));
        strv_free(TAKE_PTR(nodes_dir_list));
}

int main(int argc, char **argv) {
        test_setup_logging(LOG_DEBUG);

        log_info("PATH_MAX=%zu\n"
                 "FILENAME_MAX=%zu\n"
                 "NAME_MAX=%zu",
                 (size_t) PATH_MAX,
                 (size_t) FILENAME_MAX,
                 (size_t) NAME_MAX);

        assert_cc(FILENAME_MAX == PATH_MAX);

        test_print_paths();
        test_path();
        test_path_simplify();
        test_path_compare();
        test_path_equal_root();
        test_find_executable_full();
        test_find_executable(argv[0]);
        test_find_executable_exec();
        test_prefixes();
        test_path_join();
        test_path_extend();
        test_fsck_exists();
        test_make_relative();
        test_strv_resolve();
        test_path_startswith();
        test_prefix_root();
        test_file_in_same_dir();
        test_path_find_first_component();
        test_path_find_last_component();
        test_last_path_component();
        test_path_extract_filename();
        test_path_extract_directory();
        test_filename_is_valid();
        test_path_is_valid_and_safe();
        test_hidden_or_backup_file();
        test_skip_dev_prefix();
        test_empty_or_root();
        test_path_startswith_set();
        test_path_startswith_strv();
        test_breadth_first_visit();

        test_systemd_installation_has_version(argv[1]); /* NULL is OK */

        return 0;
}<|MERGE_RESOLUTION|>--- conflicted
+++ resolved
@@ -17,10 +17,6 @@
 #include "strv.h"
 #include "tests.h"
 #include "tmpfile-util.h"
-<<<<<<< HEAD
-=======
-#include "user-util.h"
->>>>>>> 8ec2c174
 #include "util.h"
 
 static void test_print_paths(void) {
