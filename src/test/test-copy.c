--- conflicted
+++ resolved
@@ -299,12 +299,8 @@
         infd = open("/usr/lib/os-release", O_RDONLY|O_CLOEXEC);
         if (infd < 0)
                 infd = open("/etc/os-release", O_RDONLY|O_CLOEXEC);
-<<<<<<< HEAD
-        ASSERT_OK(infd);
-=======
         if (infd < 0)
                 return log_tests_skipped_errno(errno, "Could not open /usr/lib/os-release or /etc/os-release: %m");
->>>>>>> b67f7e37
 
         ASSERT_EQ(pipe2(pipefd, O_CLOEXEC), 0);
 
