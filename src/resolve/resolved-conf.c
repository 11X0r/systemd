/* SPDX-License-Identifier: LGPL-2.1-or-later */

#include "alloc-util.h"
#include "conf-parser.h"
#include "constants.h"
#include "creds-util.h"
#include "dns-domain.h"
#include "extract-word.h"
#include "hexdecoct.h"
#include "parse-util.h"
#include "proc-cmdline.h"
#include "resolved-conf.h"
#include "resolved-dns-search-domain.h"
#include "resolved-dns-stub.h"
#include "resolved-dnssd.h"
#include "resolved-manager.h"
#include "socket-netlink.h"
#include "specifier.h"
#include "string-table.h"
#include "string-util.h"
#include "strv.h"
#include "utf8.h"

DEFINE_CONFIG_PARSE_ENUM(config_parse_dns_stub_listener_mode, dns_stub_listener_mode, DnsStubListenerMode);

static int manager_add_dns_server_by_string(Manager *m, DnsServerType type, const char *word) {
        _cleanup_free_ char *server_name = NULL;
        union in_addr_union address;
        int family, r, ifindex = 0;
        uint16_t port;
        DnsServer *s;

        assert(m);
        assert(word);

        r = in_addr_port_ifindex_name_from_string_auto(word, &family, &address, &port, &ifindex, &server_name);
        if (r < 0)
                return r;

        /* Silently filter out 0.0.0.0, 127.0.0.53, 127.0.0.54 (our own stub DNS listener) */
        if (!dns_server_address_valid(family, &address))
                return 0;

        /* By default, the port number is determined with the transaction feature level.
         * See dns_transaction_port() and dns_server_port(). */
        if (IN_SET(port, 53, 853))
                port = 0;

        /* Filter out duplicates */
        s = dns_server_find(manager_get_first_dns_server(m, type), family, &address, port, ifindex, server_name);
        if (s) {
                /* Drop the marker. This is used to find the servers that ceased to exist, see
                 * manager_mark_dns_servers() and manager_flush_marked_dns_servers(). */
                dns_server_move_back_and_unmark(s);
                return 0;
        }

        return dns_server_new(m, NULL, type, NULL, family, &address, port, ifindex, server_name, RESOLVE_CONFIG_SOURCE_FILE);
}

int manager_parse_dns_server_string_and_warn(Manager *m, DnsServerType type, const char *string) {
        int r;

        assert(m);
        assert(string);

        for (;;) {
                _cleanup_free_ char *word = NULL;

                r = extract_first_word(&string, &word, NULL, 0);
                if (r <= 0)
                        return r;

                r = manager_add_dns_server_by_string(m, type, word);
                if (r < 0)
                        log_warning_errno(r, "Failed to add DNS server address '%s', ignoring: %m", word);
        }
}

static int manager_add_search_domain_by_string(Manager *m, const char *domain) {
        DnsSearchDomain *d;
        bool route_only;
        int r;

        assert(m);
        assert(domain);

        route_only = *domain == '~';
        if (route_only)
                domain++;

        if (dns_name_is_root(domain) || streq(domain, "*")) {
                route_only = true;
                domain = ".";
        }

        r = dns_search_domain_find(m->search_domains, domain, &d);
        if (r < 0)
                return r;
        if (r > 0)
                dns_search_domain_move_back_and_unmark(d);
        else {
                r = dns_search_domain_new(m, &d, DNS_SEARCH_DOMAIN_SYSTEM, NULL, domain);
                if (r < 0)
                        return r;
        }

        d->route_only = route_only;
        return 0;
}

int manager_parse_search_domains_and_warn(Manager *m, const char *string) {
        int r;

        assert(m);
        assert(string);

        for (;;) {
                _cleanup_free_ char *word = NULL;

                r = extract_first_word(&string, &word, NULL, EXTRACT_UNQUOTE);
                if (r <= 0)
                        return r;

                r = manager_add_search_domain_by_string(m, word);
                if (r < 0)
                        log_warning_errno(r, "Failed to add search domain '%s', ignoring: %m", word);
        }
}

int config_parse_dns_servers(
                const char *unit,
                const char *filename,
                unsigned line,
                const char *section,
                unsigned section_line,
                const char *lvalue,
                int ltype,
                const char *rvalue,
                void *data,
                void *userdata) {

        Manager *m = ASSERT_PTR(userdata);
        int r;

        assert(filename);
        assert(lvalue);
        assert(rvalue);

        if (isempty(rvalue))
                /* Empty assignment means clear the list */
                dns_server_unlink_all(manager_get_first_dns_server(m, ltype));
        else {
                /* Otherwise, add to the list */
                r = manager_parse_dns_server_string_and_warn(m, ltype, rvalue);
                if (r < 0) {
                        log_syntax(unit, LOG_WARNING, filename, line, r,
                                   "Failed to parse DNS server string '%s', ignoring.", rvalue);
                        return 0;
                }
        }

        /* If we have a manual setting, then we stop reading
         * /etc/resolv.conf */
        if (ltype == DNS_SERVER_SYSTEM)
                m->read_resolv_conf = false;
        if (ltype == DNS_SERVER_FALLBACK)
                m->need_builtin_fallbacks = false;

        return 0;
}

int config_parse_search_domains(
                const char *unit,
                const char *filename,
                unsigned line,
                const char *section,
                unsigned section_line,
                const char *lvalue,
                int ltype,
                const char *rvalue,
                void *data,
                void *userdata) {

        Manager *m = ASSERT_PTR(userdata);
        int r;

        assert(filename);
        assert(lvalue);
        assert(rvalue);

        if (isempty(rvalue))
                /* Empty assignment means clear the list */
                dns_search_domain_unlink_all(m->search_domains);
        else {
                /* Otherwise, add to the list */
                r = manager_parse_search_domains_and_warn(m, rvalue);
                if (r < 0) {
                        log_syntax(unit, LOG_WARNING, filename, line, r,
                                   "Failed to parse search domains string '%s', ignoring.", rvalue);
                        return 0;
                }
        }

        /* If we have a manual setting, then we stop reading
         * /etc/resolv.conf */
        m->read_resolv_conf = false;

        return 0;
}

int config_parse_dns_stub_listener_extra(
                const char *unit,
                const char *filename,
                unsigned line,
                const char *section,
                unsigned section_line,
                const char *lvalue,
                int ltype,
                const char *rvalue,
                void *data,
                void *userdata) {

        _cleanup_free_ DnsStubListenerExtra *stub = NULL;
        Manager *m = userdata;
        const char *p;
        int r;

        assert(filename);
        assert(lvalue);
        assert(rvalue);
        assert(data);

        if (isempty(rvalue)) {
                m->dns_extra_stub_listeners = ordered_set_free(m->dns_extra_stub_listeners);
                return 0;
        }

        r = dns_stub_listener_extra_new(m, &stub);
        if (r < 0)
                return log_oom();

        p = startswith(rvalue, "udp:");
        if (p)
                stub->mode = DNS_STUB_LISTENER_UDP;
        else {
                p = startswith(rvalue, "tcp:");
                if (p)
                        stub->mode = DNS_STUB_LISTENER_TCP;
                else {
                        stub->mode = DNS_STUB_LISTENER_YES;
                        p = rvalue;
                }
        }

        r = in_addr_port_ifindex_name_from_string_auto(p, &stub->family, &stub->address, &stub->port, NULL, NULL);
        if (r < 0) {
                log_syntax(unit, LOG_WARNING, filename, line, r,
                           "Failed to parse address in %s=%s, ignoring assignment: %m",
                           lvalue, rvalue);
                return 0;
        }

        r = ordered_set_ensure_put(&m->dns_extra_stub_listeners, &dns_stub_listener_extra_hash_ops, stub);
        if (r == -ENOMEM)
                return log_oom();
        if (r < 0) {
                log_syntax(unit, LOG_WARNING, filename, line, r,
                           "Failed to store %s=%s, ignoring assignment: %m", lvalue, rvalue);
                return 0;
        }

        TAKE_PTR(stub);

        return 0;
}

static void read_credentials(Manager *m) {
        _cleanup_free_ char *dns = NULL, *domains = NULL;
        int r;

        assert(m);

        /* Hmm, if we aren't supposed to read /etc/resolv.conf because the DNS settings were already
         * configured explicitly in our config file, we don't want to honour credentials either */
        if (!m->read_resolv_conf)
                return;

        r = read_credential_strings_many("network.dns", &dns,
                                         "network.search_domains", &domains);
        if (r < 0)
                log_warning_errno(r, "Failed to read credentials, ignoring: %m");

        if (dns) {
                r = manager_parse_dns_server_string_and_warn(m, DNS_SERVER_SYSTEM, dns);
                if (r < 0)
                        log_warning_errno(r, "Failed to parse credential network.dns '%s', ignoring.", dns);

                m->read_resolv_conf = false;
        }

        if (domains) {
                r = manager_parse_search_domains_and_warn(m, domains);
                if (r < 0)
                        log_warning_errno(r, "Failed to parse credential network.search_domains '%s', ignoring.", domains);

                m->read_resolv_conf = false;
        }
}

struct ProcCmdlineInfo {
        Manager *manager;

        /* If there's a setting configured via /proc/cmdline we want to reset the configured lists, but only
         * once, so that multiple nameserver= or domain= settings can be specified on the kernel command line
         * and will be combined. These booleans will be set once we erase the list once. */
        bool dns_server_unlinked;
        bool search_domain_unlinked;
};

static int proc_cmdline_callback(const char *key, const char *value, void *data) {
        struct ProcCmdlineInfo *info = ASSERT_PTR(data);
        int r;

        assert(key);
        assert(info->manager);

        /* The kernel command line option names are chosen to be compatible with what various tools already
         * interpret, for example dracut and SUSE Linux. */

        if (streq(key, "nameserver")) {

                if (proc_cmdline_value_missing(key, value))
                        return 0;

                if (!info->dns_server_unlinked) {
                        /* The kernel command line overrides any prior configuration */
                        dns_server_unlink_all(manager_get_first_dns_server(info->manager, DNS_SERVER_SYSTEM));
                        info->dns_server_unlinked = true;
                }

                r = manager_parse_dns_server_string_and_warn(info->manager, DNS_SERVER_SYSTEM, value);
                if (r < 0)
                        log_warning_errno(r, "Failed to parse DNS server string '%s', ignoring.", value);

                info->manager->read_resolv_conf = false;

        } else if (streq(key, "domain")) {

                if (proc_cmdline_value_missing(key, value))
                        return 0;

                if (!info->search_domain_unlinked) {
                        dns_search_domain_unlink_all(info->manager->search_domains);
                        info->search_domain_unlinked = true;
                }

                r = manager_parse_search_domains_and_warn(info->manager, value);
                if (r < 0)
                        log_warning_errno(r, "Failed to parse credential provided search domain string '%s', ignoring.", value);

                info->manager->read_resolv_conf = false;
        }

        return 0;
}

static void read_proc_cmdline(Manager *m) {
        int r;

        assert(m);

        r = proc_cmdline_parse(proc_cmdline_callback, &(struct ProcCmdlineInfo) { .manager = m }, 0);
        if (r < 0)
                log_warning_errno(r, "Failed to read kernel command line, ignoring: %m");
}

int manager_parse_config_file(Manager *m) {
        int r;

        assert(m);

        r = config_parse_standard_file_with_dropins(
                        "systemd/resolved.conf",
                        "Resolve\0",
                        config_item_perf_lookup, resolved_gperf_lookup,
                        CONFIG_PARSE_WARN,
                        /* userdata= */ m);
        if (r < 0)
                return r;

        read_credentials(m);   /* credentials are only used when nothing is explicitly configured … */
        read_proc_cmdline(m);  /* … but kernel command line overrides local configuration. */

        if (m->need_builtin_fallbacks) {
                r = manager_parse_dns_server_string_and_warn(m, DNS_SERVER_FALLBACK, DNS_SERVERS);
                if (r < 0)
                        return r;
        }

#if !HAVE_OPENSSL_OR_GCRYPT
        if (m->dnssec_mode != DNSSEC_NO) {
                log_warning("DNSSEC option cannot be enabled or set to allow-downgrade when systemd-resolved is built without a cryptographic library. Turning off DNSSEC support.");
                m->dnssec_mode = DNSSEC_NO;
        }
#endif

#if !ENABLE_DNS_OVER_TLS
        if (m->dns_over_tls_mode != DNS_OVER_TLS_NO) {
                log_warning("DNS-over-TLS option cannot be enabled or set to opportunistic when systemd-resolved is built without DNS-over-TLS support. Turning off DNS-over-TLS support.");
                m->dns_over_tls_mode = DNS_OVER_TLS_NO;
        }
#endif
        return 0;
<<<<<<< HEAD
=======

}

int config_parse_refuse_record_types(
                const char *unit,
                const char *filename,
                unsigned line,
                const char *section,
                unsigned section_line,
                const char *lvalue,
                int ltype,
                const char *rvalue,
                void *data,
                void *userdata) {

        Manager *m = ASSERT_PTR(userdata);
        int r;

        if (isempty(rvalue)) {
                m->refuse_record_types = set_free(m->refuse_record_types);
                return 0;
        }

        for (const char *p = rvalue;;) {
               _cleanup_free_ char *word = NULL;
               r = extract_first_word(&p, &word, NULL, EXTRACT_UNQUOTE);
               if (r < 0)
                     return log_syntax_parse_error(unit, filename, line, r, lvalue, rvalue);
               if (r == 0)
                     break;

               r = dns_type_from_string(word);

               if (r < 0) {
                     log_syntax(unit, LOG_WARNING, filename, line, r, "Invalid DNS record type, ignoring: %s", word);
                     continue;
               }

               r = set_ensure_put(&m->refuse_record_types, NULL, INT_TO_PTR(r));

               if (r < 0)
                      return log_oom();
        }

        return 1;
>>>>>>> 6d4130bd
}<|MERGE_RESOLUTION|>--- conflicted
+++ resolved
@@ -412,9 +412,6 @@
         }
 #endif
         return 0;
-<<<<<<< HEAD
-=======
-
 }
 
 int config_parse_refuse_record_types(
@@ -459,5 +456,4 @@
         }
 
         return 1;
->>>>>>> 6d4130bd
 }