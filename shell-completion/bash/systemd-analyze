--- conflicted
+++ resolved
@@ -30,11 +30,11 @@
         machinectl list --no-legend --no-pager | { while read a b; do echo " $a"; done; };
 }
 
-<<<<<<< HEAD
 __get_services() {
         systemctl list-units --no-legend --no-pager -t service --all $1 | \
                 { while read -r a b c; do [[ $b == "loaded" ]]; echo " $a"; done }
-=======
+}
+
 __get_syscall_sets() {
         local line
         systemd-analyze syscall-filter --no-pager | while IFS= read -r line; do
@@ -42,7 +42,6 @@
                         printf '%s\n' "$line"
                 fi
         done
->>>>>>> 2431ca22
 }
 
 _systemd_analyze() {
